--- conflicted
+++ resolved
@@ -56,13 +56,8 @@
     hooks:
       - id: mypy
         additional_dependencies:
-<<<<<<< HEAD
-          - "mypy-boto3~=1.18"
+          - "mypy-boto3~=1.19"
           - "types-PyYAML==6.0.0"
-=======
-          - "mypy-boto3~=1.19"
-          - "types-PyYAML==5.4.12"
->>>>>>> 8f6659c4
           - "types-setuptools==57.4.2"
           - "types-simplejson==3.17.1"
           - "types-tabulate==0.8.3"
