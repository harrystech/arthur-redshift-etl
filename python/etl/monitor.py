"""
Monitoring (and logging) for ETL steps.

This module provides a context for the ETL that allows to monitor
the start time of an ETL step along with its successful or
unsuccessful completion.  Events for start, finish or failure
may be emitted to a persistence layer.
"""

import http.server
import itertools
import logging
import os
import queue
import random
import socketserver
import sys
import threading
import time
import traceback
import urllib.parse
import uuid
from calendar import timegm
from collections import Counter, OrderedDict
from copy import deepcopy
from datetime import datetime, timedelta
from decimal import Decimal
from http import HTTPStatus
from operator import itemgetter
from typing import Dict, List, Optional, Union

import boto3
import botocore.exceptions
import funcy as fy
import simplejson as json
from tqdm import tqdm

import etl.assets
import etl.config
import etl.text
from etl.errors import ETLRuntimeError, InvalidArgumentError
from etl.json_encoder import FancyJsonEncoder
from etl.timer import Timer, elapsed_seconds, utc_now

logger = logging.getLogger(__name__)
logger.addHandler(logging.NullHandler())


STEP_START = "start"
STEP_FINISH = "finish"
STEP_FAIL = "fail"
_DUMMY_TARGET = "#.dummy"


def trace_key():
    """
    Return a "trace key" suitable to track program execution.  It's most likely unique between invocations.
    """
    # We will never make a 32-bit operating system.
    return uuid.uuid4().hex[:16].upper()


class MetaMonitor(type):
    """
    Metaclass to implement read-only attributes of our ETL's Monitor

    If you need to find out the current trace key, call Monitor.etl_id.
    If you want to know the "environment" (selected by using --prefix or the user's login),
    then use Monitor.environment.
    If you want to know the runtime environment (EMR, instance, step), use Monitor.cluster_info.

    Behind the scenes, some properties actually do a lazy evaluation.
    """

    @property
    def etl_id(cls):
        if cls._trace_key is None:
            cls._trace_key = trace_key()
        return cls._trace_key

    @property
    def environment(cls):
        if cls._environment is None:
            raise ValueError("value of 'environment' is None")
        return cls._environment

    @environment.setter
    def environment(cls, value):
        cls._environment = value

    @property
    def cluster_info(cls):
        if cls._cluster_info is None:
            job_flow = "/mnt/var/lib/info/job-flow.json"
            if os.path.exists(job_flow):
                with open(job_flow) as f:
                    data = json.load(f)
                cluster_info = {"cluster_id": data["jobFlowId"], "instance_id": data["masterInstanceId"]}
                parent_dir, current_dir = os.path.split(os.getcwd())
                if parent_dir == "/mnt/var/lib/hadoop/steps":
                    cluster_info["step_id"] = current_dir
            else:
                cluster_info = {}
            cls._cluster_info = cluster_info
        return cls._cluster_info


class Monitor(metaclass=MetaMonitor):
    """
    Context manager to monitor ETL steps for some target table


    Monitor instances have these properties which will be stored in the event payload:
        environment: a description of the source folder (aka prefix)
        etl_id: a UUID for each ETL run (All monitors of the same ETL run with the same 'etl_id'.)
        target: name of table or view in the data warehouse
        step: command that is running, like 'dump', or 'load'

    The payloads will have at least the properties of the Monitor instance and:
        event: one of ('start', 'finish', 'fail')
        timestamp: UTC timestamp

    In case of errors, they are added as an array 'errors'.  It is also possible to send
    some extra information into monitor payloads.  Anything extra must be of type list,
    dict, str, or int (or bad things will happen).

    Example usage of attributes:
    >>> id_ = Monitor.etl_id
    >>> isinstance(id_, str)
    True
    >>> Monitor.etl_id == id_
    True
    >>> Monitor.environment
    Traceback (most recent call last):
        ...
    ValueError: value of 'environment' is None
    >>> Monitor.environment = 'saturn'
    >>> Monitor.environment
    'saturn'

    Example use of a monitor instance (with dry_run=True to avoid persistence calls during testing):
    >>> m = Monitor('schema.table', 'frobnicate', dry_run=True)
    >>> payload = MonitorPayload(m, 'test', utc_now())
    >>> payload.step
    'frobnicate'
    >>> payload.event
    'test'

    Normally, you would leave the creation of the payload to the context manager:
    >>> with Monitor('schema.table', 'frobnicate', dry_run=True):
    ...     pass
    """

    # See MetaMonitor class for getters and setters
    _trace_key = None
    _environment = None
    _cluster_info = None

    def __init__(self, target: str, step: str, dry_run: bool = False, **kwargs) -> None:
        self._monitor_id = trace_key()
        self._target = target
        self._step = step
        self._dry_run = dry_run
        # Create a deep copy so that changes that the caller might make later do not alter our payload
        self._extra = deepcopy(dict(**kwargs))
        self._index = self._extra.get("index")

    # Read-only properties (in order of cardinality)

    @property
    def environment(self):
        return Monitor.environment

    @property
    def cluster_info(self):
        return Monitor.cluster_info

    @property
    def etl_id(self):
        return Monitor.etl_id

    @property
    def target(self):
        return self._target

    @property
    def step(self):
        return self._step

    @property
    def monitor_id(self):
        return self._monitor_id

    def __enter__(self):
        if self._index:
            logger.info(
                "Starting %s step for '%s' (%d/%d)",
                self.step,
                self.target,
                self._index["current"],
                self._index["final"],
            )
        else:
            logger.info("Starting %s step for '%s'", self.step, self.target)
        self._start_time = utc_now()
        payload = MonitorPayload(self, STEP_START, self._start_time, extra=self._extra)
        payload.emit(dry_run=self._dry_run)
        return self

    def __exit__(self, exc_type, exc_value, tb):
        self._end_time = utc_now()
        seconds = elapsed_seconds(self._start_time, self._end_time)
        if exc_type is None:
            event = STEP_FINISH
            errors = None
            logger.info("Finished %s step for '%s' (%0.2fs)", self._step, self._target, seconds)
        else:
            event = STEP_FAIL
            errors = [
                {
                    "code": (exc_type.__module__ + "." + exc_type.__qualname__).upper(),
                    "message": traceback.format_exception_only(exc_type, exc_value)[0].strip(),
                }
            ]
            logger.warning("Failed %s step for '%s' (%0.2fs)", self._step, self._target, seconds)

        payload = MonitorPayload(self, event, self._end_time, elapsed=seconds, errors=errors, extra=self._extra)
        payload.emit(dry_run=self._dry_run)

    def add_extra(self, key, value):
        if key in self._extra:
            raise KeyError("duplicate key in 'extra' payload")
        self._extra[key] = value

    @classmethod
    def marker_payload(cls, step: str):
        monitor = cls(_DUMMY_TARGET, step)
        return MonitorPayload(monitor, STEP_FINISH, utc_now(), elapsed=0, extra={"is_marker": True})


class MonitorPayload:
    """
    Simple class to encapsulate data for Monitor events which knows how to morph itself for JSON etc.
    You should consider all attributes to be read-only with the possible exception of 'errors'
    that may be set to a list of objects (in JSON-terminology) with 'code' and 'message' fields.
    (Which is to say: do not modify the payload object!)
    """

    # Append instances with a 'store' method here (skipping writing a metaclass this time)
    dispatchers = []  # type: List[PayloadDispatcher]

    def __init__(self, monitor, event, timestamp, elapsed=None, errors=None, extra=None):
        # Basic info
        self.environment = monitor.environment
        self.etl_id = monitor.etl_id
        self.target = monitor.target
        self.step = monitor.step
        self.monitor_id = monitor.monitor_id
        self.event = event
        self.timestamp = timestamp
        # Premium info (when available)
        self.cluster_info = monitor.cluster_info
        self.elapsed = elapsed
        self.errors = errors
        self.extra = extra

    def emit(self, dry_run=False):
        payload = vars(self)
        # Delete entries that are often not present:
        for key in ["cluster_info", "elapsed", "extra", "errors"]:
            if not payload[key]:
                del payload[key]

        compact_text = json.dumps(payload, sort_keys=True, separators=(",", ":"), cls=FancyJsonEncoder)
        if dry_run:
            logger.debug("Dry-run: payload = %s", compact_text)
        else:
            logger.debug("Monitor payload = %s", compact_text)
            for d in MonitorPayload.dispatchers:
                d.store(payload)


class PayloadDispatcher:
    def store(self, payload):
        """
        Send payload to persistence layer
        """
        raise NotImplementedError("PayloadDispatcher failed to implement store method")


class DynamoDBStorage(PayloadDispatcher):
    """
    Store ETL events in a DynamoDB table.

    Note the table is created if it doesn't already exist when a payload needs to be stored.
    """

    @staticmethod
    def factory() -> "DynamoDBStorage":
        table_name = "{}-{}".format(etl.config.get_config_value("resource_prefix"), "events")
        return DynamoDBStorage(
            table_name,
            etl.config.get_config_value("etl_events.read_capacity"),
            etl.config.get_config_value("etl_events.write_capacity"),
            etl.config.get_config_value("resources.VPC.region"),
        )

    def __init__(self, table_name, read_capacity, write_capacity, region_name):
        self.table_name = table_name
        self.initial_read_capacity = read_capacity
        self.initial_write_capacity = write_capacity
        self.region_name = region_name
        # Avoid default sessions and have one table reference per thread
        self._thread_local_table = threading.local()

    def get_table(self, create_if_not_exists=True):
        """
        Get table reference from DynamoDB or create it (within a new session)
        """
        session = boto3.session.Session(region_name=self.region_name)
        dynamodb = session.resource("dynamodb")
        try:
            table = dynamodb.Table(self.table_name)
            status = table.table_status
            logger.info("Found existing events table '%s' in DynamoDB (status: %s)", self.table_name, status)
        except botocore.exceptions.ClientError as exc:
            # Check whether this is just a ResourceNotFoundException (sadly a 400, not a 404)
            if exc.response["ResponseMetadata"]["HTTPStatusCode"] != 400:
                raise
            # Nullify assignment and start over
            table = None
            status = None
        if not (status == "ACTIVE" or create_if_not_exists):
            raise ETLRuntimeError("DynamoDB table '%s' does not exist or is not active" % self.table_name)
        if table is None:
            logger.info("Creating DynamoDB table: '%s'", self.table_name)
            table = dynamodb.create_table(
                TableName=self.table_name,
                KeySchema=[
                    {"AttributeName": "target", "KeyType": "HASH"},
                    {"AttributeName": "timestamp", "KeyType": "RANGE"},
                ],
                AttributeDefinitions=[
                    {"AttributeName": "target", "AttributeType": "S"},
                    {"AttributeName": "timestamp", "AttributeType": "N"},
                ],
                ProvisionedThroughput={
                    "ReadCapacityUnits": self.initial_read_capacity,
                    "WriteCapacityUnits": self.initial_write_capacity,
                },
            )
            status = table.table_status
        if status != "ACTIVE":
            logger.info("Waiting for events table '%s' to become active", self.table_name)
            table.wait_until_exists()
            logger.debug("Finished creating or updating events table '%s' (arn=%s)", self.table_name, table.table_arn)
        return table

    def store(self, payload: dict, _retry: bool = True):
        """
        Actually send the payload to the DynamoDB table.
        If this is the first call at all, then get a reference to the table,
        or even create the table as necessary.
        This method will try to store the payload a second time if there's an
        error in the first attempt.
        """
        try:
            table = getattr(self._thread_local_table, "table", None)
            if not table:
                table = self.get_table()
                setattr(self._thread_local_table, "table", table)
            item = dict(payload)
            # Cast timestamp (and elapsed seconds) into Decimal since DynamoDB cannot handle float.
            # But decimals maybe finicky when instantiated from float so we make sure to fix the number of decimals.
            item["timestamp"] = Decimal("%.6f" % item["timestamp"].timestamp())
            if "elapsed" in item:
                item["elapsed"] = Decimal("%.6f" % item["elapsed"])
            table.put_item(Item=item)
        except botocore.exceptions.ClientError:
            # Something bad happened while talking to the service ... just try one more time
            if _retry:
                logger.warning("Trying to store payload a second time after this mishap:", exc_info=True)
                delay = random.uniform(3, 10)
                logger.debug("Snoozing for %.1fs", delay)
                time.sleep(delay)
                setattr(self._thread_local_table, "table", None)
                self.store(payload, _retry=False)
            else:
                raise


class _ThreadingSimpleServer(socketserver.ThreadingMixIn, http.server.HTTPServer):
    pass


class MemoryStorage(PayloadDispatcher):
    """
    Store ETL events in memory and make the events accessible via HTTP

    When the ETL is running for extract, load, or unload, connect to port 8086.

    When the ETL is running on a host other than your local computer, say in EC2, then use
    port forwarding, to send requests from your host to an address seen on the other host:
        ssh -L 8086:localhost:8086 <hostname>

    The output should pass validator at https://validator.w3.org/#validate_by_input+with_options
    """

    SERVER_HOST = ""  # meaning: all that we can bind to locally
    SERVER_PORT = 8086

    def __init__(self):
        self.queue = queue.Queue()
        self.events = OrderedDict()
        self.start_server()

    def store(self, payload: dict):
        self.queue.put(payload)

    def _drain_queue(self):
        try:
            while True:
                payload = self.queue.get_nowait()
                if not payload.get("extra", {}).get("is_marker", False):
                    # Overwrite earlier events by later ones
                    key = payload["target"], payload["step"]
                    self.events[key] = payload
        except queue.Empty:
            pass

    def get_indices(self):
        self._drain_queue()
        indices = {}
        counter = Counter()
        for payload in self.events.values():
            index = dict(payload.get("extra", {}).get("index", {}))
            name = index.setdefault("name", "N/A")
            if name not in indices:
                indices[name] = index
            elif index["current"] > indices[name]["current"]:
                indices[name].update(index)
            if payload["event"] != STEP_START:
                counter[name] += 1
            indices[name]["counter"] = counter[name]
        indices_as_list = [indices[name] for name in sorted(indices)]
        return etl.assets.Content(json=indices_as_list)

    def get_events(self, event_id: Optional[str]):
        self._drain_queue()
        if event_id is None:
            events_as_list = sorted(
                (self.events[key] for key in self.events),
                key=lambda p: (2 if p["event"] == STEP_START else 1, p["timestamp"]),
                reverse=True,
            )
        else:
            events_as_list = [event for event in self.events.values() if event["monitor_id"] == event_id]
        return etl.assets.Content(json=events_as_list)

    def create_handler(self):
        """
        Factory method to create a handler that serves our storage content.
        """
        storage = self
        http_logger = logging.getLogger("arthur_http")

        class MonitorHTTPHandler(http.server.BaseHTTPRequestHandler):

            server_version = "MonitorHTTPServer/1.0"
            log_error = http_logger.error
            log_message = http_logger.info

            def do_GET(self):
                """
                Serve a GET (or HEAD) request.

                We serve assets or JSON via the API.
                If the command is HEAD (and not GET), only the header is sent. Duh.
                """
                parts = urllib.parse.urlparse(self.path.rstrip("/"))
                path = (parts.path or "/index.html").lstrip("/")
                if path == "api/etl-id":
                    result = etl.assets.Content(json={"id": Monitor.etl_id})
                elif path == "api/indices":
                    result = storage.get_indices()
                elif path.startswith("api/events"):
                    segment = path.replace("api/events", "").strip("/")
                    result = storage.get_events(segment or None)
                elif path == "api/command-line":
                    result = etl.assets.Content(json={"args": " ".join(sys.argv)})
                elif etl.assets.asset_exists(path):
                    result = etl.assets.get_asset(path)
                else:
                    # self.send_response(HTTPStatus.NOT_FOUND)
                    self.send_response(HTTPStatus.MOVED_PERMANENTLY)
                    new_parts = (parts.scheme, parts.netloc, "/", None, None)
                    new_url = urllib.parse.urlunsplit(new_parts)
                    self.send_header("Location", new_url)
                    self.end_headers()
                    return

                self.send_response(HTTPStatus.OK)
                self.send_header("Content-Type", result.content_type)
                self.send_header("Content-Length", result.content_length)
                if result.content_encoding is not None:
                    self.send_header("Content-Encoding", result.content_encoding)
                self.send_header("Last-Modified", result.last_modified)
                if result.cache_control is not None:
                    self.send_header("Cache-Control", result.cache_control)
                self.end_headers()
                if self.command == "GET":
                    self.wfile.write(result.content)

            do_HEAD = do_GET

        return MonitorHTTPHandler

    def start_server(self):
        """
        Start background daemon to serve our events.
        """
        handler_class = self.create_handler()

        class BackgroundServer(threading.Thread):
            def run(self):
                logger.info("Starting background server for monitor on port %d", MemoryStorage.SERVER_PORT)
                try:
                    httpd = _ThreadingSimpleServer(
                        (MemoryStorage.SERVER_HOST, MemoryStorage.SERVER_PORT), handler_class
                    )
                    httpd.serve_forever()
                except Exception as exc:
                    logger.info("Background server stopped: %s", str(exc))

        try:
            thread = BackgroundServer(daemon=True)
            thread.start()
        except RuntimeError:
            logger.warning("Failed to start monitor server:", exc_info=True)


class InsertTraceKey(logging.Filter):
    """
    Called as a logging filter, insert the ETL id into the logging record for the log's trace key.
    """

    def filter(self, record):
        record.trace_key = Monitor.etl_id
        return True


def start_monitors(environment):
    Monitor.environment = environment
    memory = MemoryStorage()
    MonitorPayload.dispatchers.append(memory)

    if etl.config.get_config_value("etl_events.enabled"):
        ddb = DynamoDBStorage.factory()
        MonitorPayload.dispatchers.append(ddb)
    else:
        logger.warning("Writing events to a DynamoDB table is disabled in settings.")


def _format_output_column(key: str, value: str) -> str:
    if value is None:
        return "---"
    elif key == "timestamp":
        # Make timestamp readable by turning epoch seconds into a date.
        return datetime.utcfromtimestamp(float(value)).replace(microsecond=0).isoformat()
    elif key == "elapsed":
        # Reduce number of decimals to 2.
        return "{:6.2f}".format(float(value))
    elif key == "rowcount":
        return "{:9d}".format(int(value))
    else:
        return value


def _flatten_scan_result(result: dict) -> dict:
    """Remove type annotation from a scan result.

    Careful, this only works for a specific subset of types that DynamoDB may send back.

    >>> result = _flatten_scan_result({'step': {'S': 'load'}, 'extra': {'M': {'rowcount': {'N': '100'}}}})
    >>> sorted(result)
    ['extra', 'step']
    >>> result['extra']['rowcount']
    '100'
    """
    flat = {}
    for key, value in result.items():
        if "S" in value:
            flat[key] = value["S"]
        elif "N" in value:
            flat[key] = value["N"]
        elif "M" in value:
            flat[key] = _flatten_scan_result(value["M"])
    return flat


def _query_for_etls(step=None, hours_ago=0, days_ago=0) -> List[dict]:
    """Search for ETLs by looking for the "marker" event at the start of an ETL command."""
    start_time = datetime.utcnow() - timedelta(days=days_ago, hours=hours_ago)
    epoch_seconds = timegm(start_time.utctimetuple())
    attribute_values = {
        ":marker": _DUMMY_TARGET,
        ":epoch_seconds": epoch_seconds,
        ":finish_event": STEP_FINISH,
    }
    if step is not None:
        attribute_values[":step"] = step
    filter_exp = "event = :finish_event"
    if step is not None:
        filter_exp += " and step = :step"

    ddb = DynamoDBStorage.factory()
    table = ddb.get_table(create_if_not_exists=False)
    response = table.query(
        ConsistentRead=True,
<<<<<<< HEAD
        ExpressionAttributeNames={
            "#timestamp": "timestamp"  # "timestamp" is a reserved word. You're welcome.
        },
        ExpressionAttributeValues=attribute_values,
        KeyConditionExpression="target = :marker and #timestamp > :epoch_seconds",
        FilterExpression=filter_exp,
        ProjectionExpression="etl_id, step, #timestamp",
        ReturnConsumedCapacity="TOTAL"
    )
    if 'LastEvaluatedKey' in response:
        logger.warning("This is is a partial result! Last evaluated key: '%s'", response['LastEvaluatedKey'])

    logger.info("Query result: count = %d, scanned count = %d, consumed capacity = %f",
                response['Count'], response['ScannedCount'], response['ConsumedCapacity']['CapacityUnits'])
    return response['Items']


def query_for_etl_ids(hours_ago=0, days_ago=0) -> None:
    """Show recent ETLs with their step and execution start."""
    etl_info = _query_for_etls(hours_ago=hours_ago, days_ago=days_ago)
    keys = ["etl_id", "step", "timestamp"]
    rows = [
        [
            _format_output_column(key, info[key]) for key in keys
        ]
        for info in etl_info
    ]
=======
        ExpressionAttributeNames={"#timestamp": "timestamp"},  # "timestamp" is a reserved word. You're welcome.
        ExpressionAttributeValues={
            ":marker": _DUMMY_TARGET,
            ":epoch_seconds": epoch_seconds,
            ":start_event": STEP_START,
        },
        KeyConditionExpression="target = :marker and #timestamp > :epoch_seconds",
        FilterExpression="event <> :start_event",
        ProjectionExpression="etl_id, step, #timestamp",  # matches keys with substitution of keywords
        ReturnConsumedCapacity="TOTAL",
    )
    if "LastEvaluatedKey" in response:
        logger.warning("This is is a partial result! Last evaluated key: '%s'", response["LastEvaluatedKey"])

    logger.info(
        "Query result: count = %d, scanned count = %d, consumed capacity = %f",
        response["Count"],
        response["ScannedCount"],
        response["ConsumedCapacity"]["CapacityUnits"],
    )
    rows = [[_format_output_column(key, item[key]) for key in keys] for item in response["Items"]]
>>>>>>> cc26a88d
    rows.sort(key=itemgetter(keys.index("timestamp")))
    print(etl.text.format_lines(rows, header_row=keys))


def scan_etl_events(etl_id, comma_separated_columns) -> None:
    """Scan for all events belonging to a specific ETL."""
    ddb = DynamoDBStorage.factory()
    table = ddb.get_table(create_if_not_exists=False)
    all_keys = ["target", "step", "event", "timestamp", "elapsed", "rowcount"]
    if comma_separated_columns:
        selected_columns = comma_separated_columns.split(",")
        invalid_columns = [key for key in selected_columns if key not in all_keys]
        if invalid_columns:
            raise InvalidArgumentError("invalid column(s): {}".format(",".join(invalid_columns)))
        # We will always select "target" and "event" to have a meaningful output.
        selected_columns = frozenset(selected_columns).union(["target", "event"])
        keys = [key for key in all_keys if key in selected_columns]
    else:
        keys = all_keys

    # We need to scan here since the events are stored by "target" and not by "etl_id".
    # TODO Try to find all the "known" relations and query on them with a filter on the etl_id.
    client = boto3.client("dynamodb")
    paginator = client.get_paginator("scan")
    response_iterator = paginator.paginate(
        TableName=table.name,
        ConsistentRead=False,
        ExpressionAttributeNames={"#timestamp": "timestamp"},
        ExpressionAttributeValues={
            ":etl_id": {"S": etl_id},
            ":marker": {"S": _DUMMY_TARGET},
            ":start_event": {"S": STEP_START},
        },
        FilterExpression="etl_id = :etl_id and target <> :marker and event <> :start_event",
        ProjectionExpression="target, step, event, #timestamp, elapsed, extra.rowcount",
        ReturnConsumedCapacity="TOTAL",
        # PaginationConfig={
        #     "PageSize": 100
        # }
    )
    logger.info("Scanning events table for elapsed times")
    consumed_capacity = 0.0
    scanned_count = 0
    rows = []  # type: List[List[str]]
    for response in response_iterator:
<<<<<<< HEAD
        consumed_capacity += response['ConsumedCapacity']['CapacityUnits']
        scanned_count += response['ScannedCount']
        items = [_flatten_scan_result(item) for item in response['Items']]
        items = [
            {key: fy.get_in(item, key.split(".")) for key in keys}
=======
        consumed_capacity += response["ConsumedCapacity"]["CapacityUnits"]
        scanned_count += response["ScannedCount"]
        items = [_flatten_scan_result(item) for item in response["Items"]]
        # Backwards compatibility kludge: Be careful picking out the rowcount which may not be present in older tables.
        items = [
            {key: item.get("extra", {"rowcount": None})["rowcount"] if key == "rowcount" else item[key] for key in keys}
>>>>>>> cc26a88d
            for item in items
        ]
        rows.extend([_format_output_column(key, item[key]) for key in keys] for item in items)
    logger.info("Scan result: scanned count = %d, consumed capacity = %f", scanned_count, consumed_capacity)
    if "timestamp" in keys:
        rows.sort(key=itemgetter(keys.index("timestamp")))
    else:
        rows.sort(key=itemgetter(keys.index("target")))
    print(etl.text.format_lines(rows, header_row=keys))


class EventsQuery:
<<<<<<< HEAD

    def __init__(self, step: Optional[str]=None) -> None:
        self._keys = ["target", "step", "event", "timestamp", "elapsed", "extra.rowcount"]
        values = {
            ":target": None,  # will be set when called
            ":epoch_seconds": None,  # will be set when called
            ":start_event": STEP_START
=======
    def __init__(self, step: Optional[str] = None) -> None:
        self._keys = ["target", "step", "event", "timestamp"]
        values = {
            ":target": None,  # set when called
            ":epoch_seconds": None,  # set when called
            ":start_event": STEP_START,
>>>>>>> cc26a88d
        }
        # Only look for finish or fail events
        filter_exp = "event <> :start_event"
        if step is not None:
            values[":step"] = step
            filter_exp += " and step = :step"
        base_query = {
            "ConsistentRead": False,
            "ExpressionAttributeNames": {"#timestamp": "timestamp"},
            "ExpressionAttributeValues": values,
            "KeyConditionExpression": "target = :target and #timestamp > :epoch_seconds",
<<<<<<< HEAD
            "FilterExpression": filter_exp,
            "ProjectionExpression": "target, step, event, #timestamp, elapsed, extra.rowcount"
=======
            "FilterExpression": "event <> :start_event",
            "ProjectionExpression": "target, step, event, #timestamp",
>>>>>>> cc26a88d
        }
        self._base_query = base_query

    @property
    def keys(self):
        return self._keys[:]

    def __call__(self, table, target, epoch_seconds):
        query = deepcopy(self._base_query)
        query["ExpressionAttributeValues"][":target"] = target
        query["ExpressionAttributeValues"][":epoch_seconds"] = epoch_seconds
        response = table.query(**query)
<<<<<<< HEAD
        events = [
            {key: fy.get_in(item, key.split(".")) for key in self.keys}
            for item in response['Items']
        ]
=======
        events = [{key: item[key] for key in self.keys} for item in response["Items"]]
>>>>>>> cc26a88d
        # Return latest event or None
        if events:
            events.sort(key=itemgetter("timestamp"))
            return events[-1]
        return None


class BackgroundQueriesRunner(threading.Thread):
    """
    An instance of this thread will repeatedly try to run queries on a DynamoDB table.
    Every time a query returns a result, this result is sent to a queue and the query will no longer be tried.
    """

    def __init__(self, targets, query, consumer_queue, start_time, update_interval, idle_time_out, **kwargs) -> None:
        super().__init__(**kwargs)
        self.targets = list(targets)
        self.query = query
        self.queue = consumer_queue
        self.start_time = start_time
        self.update_interval = update_interval
        self.idle_time_out = idle_time_out

    def run(self):
        ddb = DynamoDBStorage.factory()
        table = ddb.get_table(create_if_not_exists=False)
        targets = self.targets
        start_time = self.start_time
        idle = Timer()
        while targets:
            logger.debug(
                "Waiting for events for %d target(s), start time = '%s'",
                len(targets),
                datetime.utcfromtimestamp(start_time).isoformat(),
            )
            new_start_time = datetime.utcnow() - timedelta(seconds=1)  # avoid rounding errors
            query_loop = Timer()
            retired = set()
            for target in targets:
                latest_event = self.query(table, target, start_time)
                if latest_event:
                    self.queue.put(latest_event)
                    retired.add(latest_event["target"])
            targets = [t for t in targets if t not in retired]
            start_time = timegm(new_start_time.utctimetuple())
            if self.update_interval is None or not targets:
                break
            if retired:
                idle = Timer()
            elif self.idle_time_out and idle.elapsed > self.idle_time_out:
                logger.info(
                    "Idle time-out: Waited for %d seconds but no events arrived, %d target(s) remaining",
                    self.idle_time_out,
                    len(targets),
                )
                break
            if query_loop.elapsed < self.update_interval:
                time.sleep(self.update_interval - query_loop.elapsed)
        logger.info("Found events for %d out of %d target(s)", len(self.targets) - len(targets), len(self.targets))
        self.queue.put(None)


def recently_extracted_targets(source_relations, start_time):
    """
    Query the events table for "extract" events on the provided source_relations after start_time.

    Waits for up to an hour, sleeping for 30s between checks.
    Return the set of targets (ie, relation.identifier or event["target"]) with successful extracts
    """
    targets = [relation.identifier for relation in source_relations]

    query = EventsQuery("extract")
    consumer_queue = queue.Queue()  # type: ignore
    start_as_epoch = timegm(start_time.utctimetuple())
    timeout = 60 * 60
    extract_querying_thread = BackgroundQueriesRunner(
        targets, query, consumer_queue, start_as_epoch, update_interval=30, idle_time_out=timeout, daemon=True
    )
    extract_querying_thread.start()
    extracted_targets = set()

    while True:
        try:
            event = consumer_queue.get(timeout=timeout)
            if event is None:
                break
            if event["event"] == STEP_FINISH:
                extracted_targets.add(event["target"])
        except queue.Empty:
            break
    return extracted_targets


<<<<<<< HEAD
def summarize_events(relations, step: Optional[str] = None) -> None:
    """
    Summarize latest ETL step for the given relations by showing elapsed time and row count.
    """
    etl_info = _query_for_etls(step=step, days_ago=7)
    if not len(etl_info):
        logger.warning("Found no ETLs within the last 7 days")
    latest_etl = sorted(etl_info, key=itemgetter('timestamp'))[-1]
    latest_start = latest_etl['timestamp']
    logger.info("Latest ETL: %s", latest_etl)

    ddb = DynamoDBStorage.factory()
    table = ddb.get_table(create_if_not_exists=False)
    query = EventsQuery(step)

    events = []
    schema_events = dict()  # type: Dict[str, Dict[str, Union[str, Decimal]]]
    for relation in tqdm(relations):
        event = query(table, relation.identifier, latest_start)
        if event:
            event["rowcount"] = event.pop("extra.rowcount")
            events.append(dict(event, kind=relation.kind))
            schema = relation.target_table_name.schema
            if schema not in schema_events:
                schema_events[schema] = {
                    "target": schema,
                    "kind": "---",
                    "step": event["step"],
                    "timestamp": Decimal(0),
                    "event": "complete",
                    "elapsed": Decimal(0),
                    "rowcount": Decimal(0),
                }
            if event["timestamp"] > schema_events[schema]["timestamp"]:
                schema_events[schema]["timestamp"] = event["timestamp"]
            schema_events[schema]["elapsed"] += event["elapsed"]
            schema_events[schema]["rowcount"] += event["rowcount"] if event["rowcount"] else 0

    # Add pseudo events to show schemas are done.
    events.extend(schema_events.values())

    keys = ["target", "kind", "step", "timestamp", "event", "elapsed", "rowcount"]
    rows = [
        [
            _format_output_column(key, info[key]) for key in keys
        ]
        for info in events
    ]
    rows.sort(key=itemgetter(keys.index("timestamp")))
    print(etl.text.format_lines(rows, header_row=keys))


def tail_events(relations, start_time, update_interval=None, idle_time_out=None, step: Optional[str]=None) -> None:
=======
def tail_events(relations, start_time, update_interval=None, idle_time_out=None, step: Optional[str] = None) -> None:
>>>>>>> cc26a88d
    """
    Tail the events table and show latest events coming in (which are not start events, just fail or finish).
    """
    targets = [relation.identifier for relation in relations]
    query = EventsQuery(step)
    consumer_queue = queue.Queue()  # type: ignore
    epoch_seconds = timegm(start_time.utctimetuple())

    thread = BackgroundQueriesRunner(
        targets, query, consumer_queue, epoch_seconds, update_interval, idle_time_out, daemon=True
    )
    thread.start()

    events = []
    n_printed = 0
    done = False
    while not done:
        progress = Timer()
        while progress.elapsed < 10:
            try:
                event = consumer_queue.get(timeout=10)
                if event is None:
                    done = True
                    break
                event["timestamp"] = datetime.utcfromtimestamp(event["timestamp"]).isoformat()  # timestamp to isoformat
                events.append(event)
            except queue.Empty:
                break
        # Keep printing tail of table that accumulates the events.
        if len(events) > n_printed:
            lines = etl.text.format_lines(
                [[event[header] for header in query.keys] for event in events], header_row=query.keys
            ).split("\n")
            if n_printed:
                print("\n".join(lines[n_printed + 2 : -1]))  # skip header and final "(x rows)" line
            else:
                print("\n".join(lines[:-1]))  # only skip the "(x rows)" line
            n_printed = len(lines) - 3  # header, separator, final = 3 extra rows
            if done:
                print(lines[-1])


def test_run():
    Monitor.environment = "test"  # type: ignore
    memory = MemoryStorage()
    MonitorPayload.dispatchers.append(memory)

    schema_names = ["auburn", "burgundy", "cardinal", "flame", "fuchsia"]
    table_names = ["apple", "banana", "cantaloupe", "durian", "fig"]
    index = {"current": 0, "final": len(schema_names) * len(table_names)}

    host = MemoryStorage.SERVER_HOST if MemoryStorage.SERVER_HOST else "localhost"
    print("Creating events ... follow along at http://{0}:{1}/".format(host, MemoryStorage.SERVER_PORT))

    with Monitor("color.fruit", "test", index=dict(current=1, final=1, name="outer")):
        for i, names in enumerate(itertools.product(schema_names, table_names)):
            try:
                with Monitor(".".join(names), "test", index=dict(index, current=i + 1)):
                    time.sleep(random.uniform(0.5, 2.0))
                    # Create an error on one "table" so that highlighting of errors can be tested:
                    if i == 9:
                        raise RuntimeError("An error occurred!")
            except RuntimeError:
                pass

    input("Press return (or Ctrl-c) to stop server\n")


if __name__ == "__main__":
    logging.basicConfig(level=logging.INFO)
    test_run()<|MERGE_RESOLUTION|>--- conflicted
+++ resolved
@@ -617,44 +617,11 @@
     table = ddb.get_table(create_if_not_exists=False)
     response = table.query(
         ConsistentRead=True,
-<<<<<<< HEAD
-        ExpressionAttributeNames={
-            "#timestamp": "timestamp"  # "timestamp" is a reserved word. You're welcome.
-        },
+        ExpressionAttributeNames={"#timestamp": "timestamp"},  # "timestamp" is a reserved word. You're welcome.
         ExpressionAttributeValues=attribute_values,
         KeyConditionExpression="target = :marker and #timestamp > :epoch_seconds",
         FilterExpression=filter_exp,
         ProjectionExpression="etl_id, step, #timestamp",
-        ReturnConsumedCapacity="TOTAL"
-    )
-    if 'LastEvaluatedKey' in response:
-        logger.warning("This is is a partial result! Last evaluated key: '%s'", response['LastEvaluatedKey'])
-
-    logger.info("Query result: count = %d, scanned count = %d, consumed capacity = %f",
-                response['Count'], response['ScannedCount'], response['ConsumedCapacity']['CapacityUnits'])
-    return response['Items']
-
-
-def query_for_etl_ids(hours_ago=0, days_ago=0) -> None:
-    """Show recent ETLs with their step and execution start."""
-    etl_info = _query_for_etls(hours_ago=hours_ago, days_ago=days_ago)
-    keys = ["etl_id", "step", "timestamp"]
-    rows = [
-        [
-            _format_output_column(key, info[key]) for key in keys
-        ]
-        for info in etl_info
-    ]
-=======
-        ExpressionAttributeNames={"#timestamp": "timestamp"},  # "timestamp" is a reserved word. You're welcome.
-        ExpressionAttributeValues={
-            ":marker": _DUMMY_TARGET,
-            ":epoch_seconds": epoch_seconds,
-            ":start_event": STEP_START,
-        },
-        KeyConditionExpression="target = :marker and #timestamp > :epoch_seconds",
-        FilterExpression="event <> :start_event",
-        ProjectionExpression="etl_id, step, #timestamp",  # matches keys with substitution of keywords
         ReturnConsumedCapacity="TOTAL",
     )
     if "LastEvaluatedKey" in response:
@@ -666,8 +633,14 @@
         response["ScannedCount"],
         response["ConsumedCapacity"]["CapacityUnits"],
     )
-    rows = [[_format_output_column(key, item[key]) for key in keys] for item in response["Items"]]
->>>>>>> cc26a88d
+    return response["Items"]
+
+
+def query_for_etl_ids(hours_ago=0, days_ago=0) -> None:
+    """Show recent ETLs with their step and execution start."""
+    etl_info = _query_for_etls(hours_ago=hours_ago, days_ago=days_ago)
+    keys = ["etl_id", "step", "timestamp"]
+    rows = [[_format_output_column(key, info[key]) for key in keys] for info in etl_info]
     rows.sort(key=itemgetter(keys.index("timestamp")))
     print(etl.text.format_lines(rows, header_row=keys))
 
@@ -713,22 +686,10 @@
     scanned_count = 0
     rows = []  # type: List[List[str]]
     for response in response_iterator:
-<<<<<<< HEAD
-        consumed_capacity += response['ConsumedCapacity']['CapacityUnits']
-        scanned_count += response['ScannedCount']
-        items = [_flatten_scan_result(item) for item in response['Items']]
-        items = [
-            {key: fy.get_in(item, key.split(".")) for key in keys}
-=======
         consumed_capacity += response["ConsumedCapacity"]["CapacityUnits"]
         scanned_count += response["ScannedCount"]
         items = [_flatten_scan_result(item) for item in response["Items"]]
-        # Backwards compatibility kludge: Be careful picking out the rowcount which may not be present in older tables.
-        items = [
-            {key: item.get("extra", {"rowcount": None})["rowcount"] if key == "rowcount" else item[key] for key in keys}
->>>>>>> cc26a88d
-            for item in items
-        ]
+        items = [{key: fy.get_in(item, key.split(".")) for key in keys} for item in items]
         rows.extend([_format_output_column(key, item[key]) for key in keys] for item in items)
     logger.info("Scan result: scanned count = %d, consumed capacity = %f", scanned_count, consumed_capacity)
     if "timestamp" in keys:
@@ -739,22 +700,12 @@
 
 
 class EventsQuery:
-<<<<<<< HEAD
-
-    def __init__(self, step: Optional[str]=None) -> None:
+    def __init__(self, step: Optional[str] = None) -> None:
         self._keys = ["target", "step", "event", "timestamp", "elapsed", "extra.rowcount"]
         values = {
             ":target": None,  # will be set when called
             ":epoch_seconds": None,  # will be set when called
-            ":start_event": STEP_START
-=======
-    def __init__(self, step: Optional[str] = None) -> None:
-        self._keys = ["target", "step", "event", "timestamp"]
-        values = {
-            ":target": None,  # set when called
-            ":epoch_seconds": None,  # set when called
             ":start_event": STEP_START,
->>>>>>> cc26a88d
         }
         # Only look for finish or fail events
         filter_exp = "event <> :start_event"
@@ -766,13 +717,8 @@
             "ExpressionAttributeNames": {"#timestamp": "timestamp"},
             "ExpressionAttributeValues": values,
             "KeyConditionExpression": "target = :target and #timestamp > :epoch_seconds",
-<<<<<<< HEAD
             "FilterExpression": filter_exp,
-            "ProjectionExpression": "target, step, event, #timestamp, elapsed, extra.rowcount"
-=======
-            "FilterExpression": "event <> :start_event",
-            "ProjectionExpression": "target, step, event, #timestamp",
->>>>>>> cc26a88d
+            "ProjectionExpression": "target, step, event, #timestamp, elapsed, extra.rowcount",
         }
         self._base_query = base_query
 
@@ -785,14 +731,7 @@
         query["ExpressionAttributeValues"][":target"] = target
         query["ExpressionAttributeValues"][":epoch_seconds"] = epoch_seconds
         response = table.query(**query)
-<<<<<<< HEAD
-        events = [
-            {key: fy.get_in(item, key.split(".")) for key in self.keys}
-            for item in response['Items']
-        ]
-=======
-        events = [{key: item[key] for key in self.keys} for item in response["Items"]]
->>>>>>> cc26a88d
+        events = [{key: fy.get_in(item, key.split(".")) for key in self.keys} for item in response["Items"]]
         # Return latest event or None
         if events:
             events.sort(key=itemgetter("timestamp"))
@@ -885,7 +824,6 @@
     return extracted_targets
 
 
-<<<<<<< HEAD
 def summarize_events(relations, step: Optional[str] = None) -> None:
     """
     Summarize latest ETL step for the given relations by showing elapsed time and row count.
@@ -893,8 +831,8 @@
     etl_info = _query_for_etls(step=step, days_ago=7)
     if not len(etl_info):
         logger.warning("Found no ETLs within the last 7 days")
-    latest_etl = sorted(etl_info, key=itemgetter('timestamp'))[-1]
-    latest_start = latest_etl['timestamp']
+    latest_etl = sorted(etl_info, key=itemgetter("timestamp"))[-1]
+    latest_start = latest_etl["timestamp"]
     logger.info("Latest ETL: %s", latest_etl)
 
     ddb = DynamoDBStorage.factory()
@@ -928,20 +866,12 @@
     events.extend(schema_events.values())
 
     keys = ["target", "kind", "step", "timestamp", "event", "elapsed", "rowcount"]
-    rows = [
-        [
-            _format_output_column(key, info[key]) for key in keys
-        ]
-        for info in events
-    ]
+    rows = [[_format_output_column(key, info[key]) for key in keys] for info in events]
     rows.sort(key=itemgetter(keys.index("timestamp")))
     print(etl.text.format_lines(rows, header_row=keys))
 
 
-def tail_events(relations, start_time, update_interval=None, idle_time_out=None, step: Optional[str]=None) -> None:
-=======
 def tail_events(relations, start_time, update_interval=None, idle_time_out=None, step: Optional[str] = None) -> None:
->>>>>>> cc26a88d
     """
     Tail the events table and show latest events coming in (which are not start events, just fail or finish).
     """
