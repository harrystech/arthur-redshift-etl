"""
This is the "load and transform" part of our ELT.

There are three options for accomplishing this:

(1) a "load" command will start building the data warehouse from scratch, usually, after backing up.
(2) an "upgrade" command will try to load new data and changed relations (without any back up).
(3) an "update" command will attempt to bring in new data and new relations, then let it percolate.

The "load" command is used in the rebuild pipeline. It is important to notice that
it always operates on all tables in any schemas impacted by the load.

The "update" command is used in the refresh pipeline. It is safe to run (and safe to
re-run) to bring in new data.  It cannot be used to make a structural change. Basically,
"update" will respect the boundaries set by "publishing" the data warehouse state in S3
as "current".

The "upgrade" command should probably be used only during development. Think of an "upgrade" as a
"load" without the safety net. Unlike "load", it will upgrade more surgically and not expand
to modify entire schemas, but unlike "update" it will not go gently about it.
(It is a bit expensive still given the cautious build up and permission changes.)

It is possible to bring up an "empty" data warehouse where all the structure exists
(meaning all the tables and views are in place) but no data was actually loaded.
This is used during the validation pipeline. See the "skip copy" options.

These are the general pre-requisites:

    * "Tables" that have upstream sources must have data files and a manifest file from a prior
      extract.

    * "CTAS" tables are derived from queries so must have a SQL file.

        * For every derived table (CTAS) a SQL file must exist in S3 with a valid
          expression to create the content of the table (meaning: just the select without
          closing ';'). The actual DDL statement (CREATE TABLE AS ...) and the table
          attributes / constraints are added from the matching table design file.

    * "VIEWS" are views and so must have a SQL file in S3.

Currently data files that are CSV, Avro or JSON-formatted are supported.
"""

import concurrent.futures
import logging
import queue
import re
import threading
import time
from calendar import timegm
from collections import defaultdict
from contextlib import closing
from datetime import datetime, timedelta
from functools import partial
from typing import Any, Dict, List, Optional, Sequence, Set

from psycopg2.extensions import connection  # only for type annotation

import etl
import etl.data_warehouse
import etl.db
import etl.dialect.redshift
import etl.monitor
import etl.relation
from etl.config.dw import DataWarehouseSchema
from etl.errors import (
    ETLRuntimeError,
    FailedConstraintError,
    MissingExtractEventError,
    MissingManifestError,
    RelationConstructionError,
    RelationDataError,
    RequiredRelationLoadError,
    UpdateTableError,
)
from etl.names import TableName, TableSelector, TempTableName
from etl.relation import RelationDescription
from etl.text import format_lines, join_with_double_quotes, join_with_single_quotes
from etl.timer import Timer
from etl.util.retry import call_with_retry

logger = logging.getLogger(__name__)
logger.addHandler(logging.NullHandler())


# --- Section 0: Foundation: LoadableRelation


class LoadableRelation:
    """
    Wrapper for RelationDescription that adds state machinery useful for loading.

    Loading here refers to the step in the ETL, so includes the load, upgrade, and update commands.

    We use composition here to avoid copying from the RelationDescription.
    Also, inheritance would work less well given how lazy loading is used in RelationDescription.
    You're welcome.

    Being 'Loadable' means that load-relevant RelationDescription properties may get new values
    here. In particular:
        - target_table_name is 'use_staging' aware
        - query_stmt is 'use_staging' aware

    However, dependency graph properties of RelationDescription should _not_ differ.
    In particular:
        - identifier should be consistent
        - dependencies should be consistent

    Q: Why 'loadable'?
    A: Because 'LoadOrUpgradeOrUpdateInProgress' sounded less supercalifragilisticexpialidocious.
    """

    def __getattr__(self, name):
        """Grab everything from the contained relation. Fail if it's actually not available."""
        if hasattr(self._relation_description, name):
            return getattr(self._relation_description, name)
        raise AttributeError(f"'{self.__class__.__name__}' object has no attribute '{name}'")

    def __str__(self) -> str:
        return str(self.target_table_name)

    def __format__(self, code):
        r"""
        Format target table as delimited identifier (with quotes) or just as an identifier.

        With the default or ':s', it's a delimited identifier with quotes.
        With ':x", the name is left bare but single quotes are around it.

        Compared to RelationDescription, we have the additional complexity of dealing with
        the position (staging or not) of a table.

        >>> import etl.file_sets
        >>> import etl.config
        >>> from collections import namedtuple
        >>> MockDWConfig = namedtuple('MockDWConfig', ['schemas'])
        >>> MockSchema = namedtuple('MockSchema', ['name'])
        >>> etl.config._dw_config = MockDWConfig(schemas=[MockSchema(name='c')])
        >>> fs = etl.file_sets.RelationFileSet(TableName("a", "b"), TableName("c", "b"), None)
        >>> relation = LoadableRelation(RelationDescription(fs), {}, skip_copy=True)
        >>> "As delimited identifier: {:s}, as string: {:x}".format(relation, relation)
        'As delimited identifier: "c"."b", as string: \'c.b\''
        >>> relation_with_staging = LoadableRelation(
        ...     RelationDescription(fs), {}, use_staging=True, skip_copy=True)
        >>> "As delimited identifier: {:s}, as string: {:x}".format(
        ...     relation_with_staging, relation_with_staging)
        'As delimited identifier: "etl_staging$c"."b", as string: \'c.b\' (in staging)'
        """
        if (not code) or (code == "s"):
            return str(self)
        if code == "x":
            if self.use_staging:
                return "'{:s}' (in staging)".format(self.identifier)
            return "'{:s}'".format(self.identifier)
        raise ValueError("unsupported format code '{}' passed to LoadableRelation".format(code))

    def __init__(
        self,
        relation: RelationDescription,
        info: dict,
        use_staging=False,
        target_schema: Optional[str] = None,
        skip_copy=False,
        in_transaction=False,
    ) -> None:
        self._relation_description = relation
        self.info = info
        self.in_transaction = in_transaction
        self.skip_copy = skip_copy
        self.use_staging = use_staging
        self.failed = False

        if target_schema is not None:
            self.target_table_name = TableName(
                target_schema, self._relation_description.target_table_name.table
            )
        elif self.use_staging:
            self.target_table_name = self._relation_description.target_table_name.as_staging_table_name()
        else:
            self.target_table_name = self._relation_description.target_table_name

    def monitor(self):
        return etl.monitor.Monitor(**self.info)

    @property
    def identifier(self) -> str:
        # Load context should not change the identifier for logging.
        if self.use_staging:
            return self._relation_description.identifier
        return self.target_table_name.identifier

    def find_dependents(self, relations: Sequence["LoadableRelation"]) -> List["LoadableRelation"]:
        unpacked = [
            r._relation_description for r in relations
        ]  # do DAG operations in terms of RelationDescriptions
        dependent_relations = etl.relation.find_dependents(unpacked, [self._relation_description])
        dependent_relation_identifiers = {r.identifier for r in dependent_relations}
        return [loadable for loadable in relations if loadable.identifier in dependent_relation_identifiers]

    def mark_failure(self, relations: Sequence["LoadableRelation"], exc_info=True) -> None:
        """Mark this relation as failed and set dependents (stored in :relations) to skip_copy."""
        self.failed = True
        if self.is_required:
            logger.error("Failed to build required relation '%s':", self.identifier, exc_info=exc_info)
        else:
            logger.warning("Failed to build relation '%s':", self.identifier, exc_info=exc_info)
        # Skip copy on all dependents
        dependents = self.find_dependents(relations)
        for dep in dependents:
            dep.skip_copy = True
        identifiers = [dependent.identifier for dependent in dependents]
        if identifiers:
            logger.warning(
                "Continuing while leaving %d relation(s) empty: %s",
                len(identifiers),
                join_with_single_quotes(identifiers),
            )

    @property
    def query_stmt(self) -> str:
        stmt = self._relation_description.query_stmt
        if self.use_staging:
            # Rewrite the query to use staging schemas by changing identifiers to their staging
            # version. This requires all tables to be fully qualified. There is a small chance
            # that we're too aggressive and change a table name inside a string.
            for dependency in self.dependencies:
                staging_dependency = dependency.as_staging_table_name()
                stmt = re.sub(dependency.identifier_as_re, staging_dependency.identifier, stmt)
        return stmt

    @property
    def table_design(self) -> Dict[str, Any]:
        design = self._relation_description.table_design
        if self.use_staging:
            # Rewrite foreign table references to point into the correct table
            for column in design["columns"]:
                if "references" in column:
                    [foreign_table, [foreign_column]] = column["references"]
                    column["references"] = [
                        TableName.from_identifier(foreign_table).as_staging_table_name().identifier,
                        [foreign_column],
                    ]
        return design

    @classmethod
    def from_descriptions(
        cls,
        relations: Sequence[RelationDescription],
        command: str,
        use_staging=False,
        target_schema: Optional[str] = None,
        skip_copy=False,
        skip_loading_sources=False,
        in_transaction=False,
    ) -> List["LoadableRelation"]:
        """Build a list of "loadable" relations."""
        dsn_etl = etl.config.get_dw_config().dsn_etl
        database = dsn_etl["database"]
        base_index = {"name": database, "current": 0, "final": len(relations)}
        base_destination = {"name": database}

        managed = frozenset(relation.identifier for relation in relations)

        loadable = []
        for i, relation in enumerate(relations):
            this_skip_copy = skip_copy
            if skip_loading_sources:
                # Only load transformations and only if no dependency is external.
                if not relation.is_transformation or any(
                    dependency.identifier not in managed for dependency in relation.dependencies
                ):
                    this_skip_copy = True

            target = relation.target_table_name
            source = {"bucket_name": relation.bucket_name}
            if relation.is_view_relation or relation.is_ctas_relation:
                source["object_key"] = relation.sql_file_name
            else:
                source["object_key"] = relation.manifest_file_name
            destination = dict(base_destination, schema=target.schema, table=target.table)
            monitor_info = {
                "target": target.identifier,
                "step": command,
                "source": source,
                "destination": destination,
                "options": {"use_staging": use_staging, "skip_copy": this_skip_copy},
                "index": dict(base_index, current=i + 1),
            }
<<<<<<< HEAD
            loadable.append(cls(relation, monitor_info, use_staging, target_schema, this_skip_copy, in_transaction))
=======
            loadable.append(
                cls(relation, monitor_info, use_staging, target_schema, this_skip_copy, in_transaction)
            )
>>>>>>> 8e4e318f

        return loadable


# --- Section 1: Functions that work on relations (creating them, filling them, adding permissions)


def create_table(
    conn: connection, relation: LoadableRelation, table_name: Optional[TableName] = None, dry_run=False
) -> None:
    """
    Create a table matching this design (but possibly under another name).

    If a name is specified, we'll assume that this should be an intermediate, aka temp table.

    Columns must have a name and a SQL type (compatible with Redshift).
    They may have an attribute of the compression encoding and the nullable constraint.

    Other column attributes and constraints should be resolved as table
    attributes (e.g. distkey) and table constraints (e.g. primary key).

    Tables may have attributes such as a distribution style and sort key.
    Depending on the distribution style, they may also have a distribution key.
    """
    if table_name is None:
        ddl_table_name = relation.target_table_name
        message = "Creating table {:x}".format(relation)
        is_temp = False
    else:
        ddl_table_name = table_name
        message = "Creating temporary table for {:x}".format(relation)
        is_temp = True

    ddl_stmt = etl.dialect.redshift.build_table_ddl(ddl_table_name, relation.table_design, is_temp=is_temp)
    etl.db.run(conn, message, ddl_stmt, dry_run=dry_run)


def create_view(conn: connection, relation: LoadableRelation, dry_run=False) -> None:
    """Create VIEW using the relation's query."""
    ddl_view_name = relation.target_table_name
    stmt = etl.dialect.redshift.build_view_ddl(ddl_view_name, relation.unquoted_columns, relation.query_stmt)
    etl.db.run(conn, "Creating view {:x}".format(relation), stmt, dry_run=dry_run)


def drop_relation_if_exists(conn: connection, relation: LoadableRelation, dry_run=False) -> None:
    """
    Run either DROP VIEW or DROP TABLE depending on type of existing relation.

    It's ok if the relation doesn't already exist.
    """
    try:
        kind = etl.db.relation_kind(conn, relation.target_table_name.schema, relation.target_table_name.table)
        if kind is not None:
            stmt = """DROP {} {} CASCADE""".format(kind, relation)
            etl.db.run(conn, "Dropping {} {:x}".format(kind.lower(), relation), stmt, dry_run=dry_run)
    except Exception as exc:
        raise RelationConstructionError(exc) from exc


def create_or_replace_relation(conn: connection, relation: LoadableRelation, dry_run=False) -> None:
    """
    Create fresh VIEW or TABLE and grant groups access permissions.

    Note that we cannot use CREATE OR REPLACE statements since we want to allow going back and forth
    between VIEW and TABLE (or in table design terms: VIEW and CTAS).
    """
    try:
        drop_relation_if_exists(conn, relation, dry_run=dry_run)
        if relation.is_view_relation:
            create_view(conn, relation, dry_run=dry_run)
        else:
            create_table(conn, relation, dry_run=dry_run)
        if not relation.use_staging:
            grant_access(conn, relation, dry_run=dry_run)
    except Exception as exc:
        raise RelationConstructionError(exc) from exc


def grant_access(conn: connection, relation: LoadableRelation, dry_run=False):
    """
    Grant privileges on (new) relation based on configuration.

    We always grant all privileges to the ETL user. We may grant read-only access
    or read-write access based on configuration. Note that the access is always based on groups,
    not users.
    """
    target = relation.target_table_name
    schema_config = relation.schema_config
    reader_groups, writer_groups = schema_config.reader_groups, schema_config.writer_groups

    if reader_groups:
        if dry_run:
            logger.info(
                "Dry-run: Skipping granting of select access on {:x} to {}".format(
                    relation, join_with_single_quotes(reader_groups)
                )
            )
        else:
            logger.info(
                "Granting select access on {:x} to {}".format(
                    relation, join_with_single_quotes(reader_groups)
                )
            )
            for reader in reader_groups:
                etl.db.grant_select(conn, target.schema, target.table, reader)

    if writer_groups:
        if dry_run:
            logger.info(
                "Dry-run: Skipping granting of write access on {:x} to {}".format(
                    relation, join_with_single_quotes(writer_groups)
                )
            )
        else:
            logger.info(
                "Granting write access on {:x} to {}".format(relation, join_with_single_quotes(writer_groups))
            )
            for writer in writer_groups:
                etl.db.grant_select_and_write(conn, target.schema, target.table, writer)


def delete_whole_table(conn: connection, table: LoadableRelation, dry_run=False) -> None:
    """Delete all rows from this table."""
    stmt = """DELETE FROM {}""".format(table)
    etl.db.run(conn, "Deleting all rows in table {:x}".format(table), stmt, dry_run=dry_run)


def copy_data(conn: connection, relation: LoadableRelation, dry_run=False):
    """
    Load data into table in the data warehouse using the COPY command.

    A manifest for the CSV files must be provided -- it is an error if the manifest is missing.
    """
    aws_iam_role = str(etl.config.get_config_value("object_store.iam_role"))
    s3_uri = "s3://{}/{}".format(relation.bucket_name, relation.manifest_file_name)

    if not relation.has_manifest:
        if dry_run:
            logger.info(
                "Dry-run: Ignoring that relation '{}' is missing manifest file '{}'".format(
                    relation.identifier, s3_uri
                )
            )
        else:
            raise MissingManifestError(
                "relation '{}' is missing manifest file '{}'".format(relation.identifier, s3_uri)
            )

    copy_func = partial(
        etl.dialect.redshift.copy_from_uri,
        conn,
        relation.target_table_name,
        relation.unquoted_columns,
        s3_uri,
        aws_iam_role,
        data_format=relation.schema_config.s3_data_format.format,
        format_option=relation.schema_config.s3_data_format.format_option,
        file_compression=relation.schema_config.s3_data_format.compression,
        dry_run=dry_run,
    )
    if relation.in_transaction:
        copy_func()
    else:
        call_with_retry(etl.config.get_config_int("arthur_settings.copy_data_retries"), copy_func)


def insert_from_query(
    conn: connection,
    relation: LoadableRelation,
    table_name: Optional[TableName] = None,
    columns: Optional[Sequence[str]] = None,
    query_stmt: Optional[str] = None,
    dry_run=False,
) -> None:
    """
    Load data into table from its query (aka materializing a view).

    The table name, query, and columns may be overridden from their defaults, which are the
    values from the relation.
    """
    if table_name is None:
        table_name = relation.target_table_name
    if columns is None:
        columns = relation.unquoted_columns
    if query_stmt is None:
        query_stmt = relation.query_stmt

    insert_func = partial(
        etl.dialect.redshift.insert_from_query, conn, table_name, columns, query_stmt, dry_run=dry_run
    )
    if relation.in_transaction:
        insert_func()
    else:
        call_with_retry(etl.config.get_config_int("arthur_settings.insert_data_retries"), insert_func)


def load_ctas_directly(conn: connection, relation: LoadableRelation, dry_run=False) -> None:
    """
    Run query to fill CTAS relation.

    Not to be used for dimensions etc.)
    """
    insert_from_query(conn, relation, dry_run=dry_run)


def create_missing_dimension_row(columns: Sequence[dict]) -> List[str]:
    """Return row that represents missing dimension values."""
    na_values_row = []
    for column in columns:
        if column.get("skipped", False):
            continue
        elif column.get("identity", False):
            na_values_row.append("0")
        else:
            if not column.get("not_null", False):
                # Use NULL for any nullable column and use type cast (for UNION ALL to succeed)
                na_values_row.append("NULL::{}".format(column["sql_type"]))
            elif "timestamp" in column["sql_type"]:
                na_values_row.append("'0000-01-01 00:00:00'")
            elif "boolean" in column["type"]:
                na_values_row.append("false")
            elif "string" in column["type"]:
                na_values_row.append("'N/A'")
            else:
                na_values_row.append("0")
    return na_values_row


def load_ctas_using_temp_table(conn: connection, relation: LoadableRelation, dry_run=False) -> None:
    """Run query to fill temp table and copy data (option: with missing dimension) into target."""
    temp_name = TempTableName.for_table(relation.target_table_name)
    create_table(conn, relation, table_name=temp_name, dry_run=dry_run)
    try:
        temp_columns = [
            column["name"]
            for column in relation.table_design["columns"]
            if not (column.get("skipped") or column.get("identity"))
        ]
        insert_from_query(conn, relation, table_name=temp_name, columns=temp_columns, dry_run=dry_run)

        inner_stmt = "SELECT {} FROM {}".format(join_with_double_quotes(relation.unquoted_columns), temp_name)
        if relation.target_table_name.table.startswith("dim_"):
            missing_dimension = create_missing_dimension_row(relation.table_design["columns"])
            inner_stmt += "\nUNION ALL SELECT {}".format(", ".join(missing_dimension))

        insert_from_query(conn, relation, query_stmt=inner_stmt, dry_run=dry_run)
    finally:
        stmt = "DROP TABLE {}".format(temp_name)
        etl.db.run(conn, "Dropping temporary table for {:x}".format(relation), stmt, dry_run=dry_run)


def analyze(conn: connection, table: LoadableRelation, dry_run=False) -> None:
    """Update table statistics."""
    etl.db.run(
        conn, "Running analyze step on table {:x}".format(table), "ANALYZE {}".format(table), dry_run=dry_run
    )


def verify_constraints(conn: connection, relation: LoadableRelation, dry_run=False) -> None:
    """
    Raise a FailedConstraintError if :relation's target table doesn't obey its declared constraints.

    Note that NULL in SQL is never equal to another value. This means for unique constraints that
    rows where (at least) one column is null are not equal even if they have the same values in the
    not-null columns.  See description of unique index in the PostgreSQL documentation:
    https://www.postgresql.org/docs/8.1/static/indexes-unique.html

    For constraints that check "key" values (like 'primary_key'), this warning does not apply since
    the columns must be not null anyways.

    > "Note that a unique constraint does not, by itself, provide a unique identifier because it
    > does not exclude null values."
    https://www.postgresql.org/docs/8.1/static/ddl-constraints.html
    """
    constraints = relation.table_design.get("constraints")
    if constraints is None:
        logger.info("No constraints to verify for '{:s}'".format(relation.identifier))
        return

    # To make this work in DataGrip, define '\{(\w+)\}' under Tools -> Database -> User Parameters.
    # Then execute the SQL using command-enter, enter the values for `cols` and `table`, et voilà!
    statement_template = """
        SELECT DISTINCT
               {columns}
          FROM {table}
         WHERE {condition}
         GROUP BY {columns}
        HAVING COUNT(*) > 1
         LIMIT {limit}
        """
    limit = 5  # arbitrarily chosen limit of examples to show

    for constraint in constraints:
        [[constraint_type, columns]] = constraint.items()  # There will always be exactly one item.
        quoted_columns = join_with_double_quotes(columns)
        if constraint_type == "unique":
            condition = " AND ".join('"{}" IS NOT NULL'.format(name) for name in columns)
        else:
            condition = "TRUE"

        statement = statement_template.format(
            columns=quoted_columns, table=relation, condition=condition, limit=limit
        )
        if dry_run:
            logger.info(
                "Dry-run: Skipping check of {} constraint in {:x} on column(s): {}".format(
                    constraint_type, relation, join_with_single_quotes(columns)
                )
            )
            etl.db.skip_query(conn, statement)
        else:
            logger.info(
                "Checking {} constraint in {:x} on column(s): {}".format(
                    constraint_type, relation, join_with_single_quotes(columns)
                )
            )
            results = etl.db.query(conn, statement)
            if results:
                if len(results) == limit:
                    logger.error(
                        "Constraint check for {:x} failed on at least {:d} row(s)".format(
                            relation, len(results)
                        )
                    )
                else:
                    logger.error(
                        "Constraint check for {:x} failed on {:d} row(s)".format(relation, len(results))
                    )
                raise FailedConstraintError(relation, constraint_type, columns, results)


# --- Section 2: Functions that work on schemas


def find_traversed_schemas(relations: Sequence[LoadableRelation]) -> List[DataWarehouseSchema]:
    """Return schemas traversed when refreshing relations (in order that they are needed)."""
    got_it: Set[str] = set()
    traversed_in_order = []
    for relation in relations:
        this_schema = relation.schema_config
        if this_schema.name not in got_it:
            got_it.add(this_schema.name)
            traversed_in_order.append(this_schema)
    return traversed_in_order


def create_schemas_for_rebuild(
    schemas: Sequence[DataWarehouseSchema], use_staging: bool, dry_run=False
) -> None:
    """
    Create schemas necessary for a full rebuild of data warehouse.

    If `use_staging`, only create new staging schemas.
    Otherwise, move standard position schemas out of the way by renaming them. Then create new ones.
    """
    if use_staging:
        etl.data_warehouse.create_schemas(schemas, use_staging=use_staging, dry_run=dry_run)
    else:
        etl.data_warehouse.backup_schemas(schemas, dry_run=dry_run)
        etl.data_warehouse.create_schemas(schemas, dry_run=dry_run)


# --- Section 3: Functions that tie table operations together


def update_table(conn: connection, relation: LoadableRelation, dry_run=False) -> None:
    """
    Update table contents either from CSV files from upstream sources or by running some SQL query.

    This assumes that the table was previously created.

    1. For tables backed by upstream sources, data is copied in.
    2. If the CTAS doesn't have a key (no identity column), then values are inserted straight
        from a view.
    3. If a column is marked as being a key (identity is true), then a temporary table is built
        from the query and then copied into the "CTAS" relation. If the name of the relation starts
        with "dim_", then it's assumed to be a dimension and a row with missing values (mostly 0,
        false, etc.) is added as well.

    Finally, we run an ANALYZE statement to update table statistics (unless we're updating the
    table within a transaction since -- we've been having problems with locks so skip the ANALYZE
    for updates).
    """
    try:
        if relation.is_ctas_relation:
            if relation.has_identity_column:
                load_ctas_using_temp_table(conn, relation, dry_run=dry_run)
            else:
                load_ctas_directly(conn, relation, dry_run=dry_run)
        else:
            copy_data(conn, relation, dry_run=dry_run)
        if not relation.in_transaction:
            analyze(conn, relation, dry_run=dry_run)
    except Exception as exc:
        raise UpdateTableError(exc) from exc


def build_one_relation(conn: connection, relation: LoadableRelation, dry_run=False) -> None:
    """
    Empty out tables (either with delete or by create-or-replacing them) and fill 'em up.

    Unless in delete mode, this always makes sure tables and views are created.

    Within transaction? Only applies to tables which get emptied and then potentially filled again.
    Not in transaction? Drop and create all relations and for tables also potentially fill 'em up
    again.
    """
    with relation.monitor() as monitor:

        # Step 1 -- clear out existing data (by deletion or by re-creation)
        if relation.in_transaction:
            if not relation.is_view_relation:
                delete_whole_table(conn, relation, dry_run=dry_run)
        else:
            create_or_replace_relation(conn, relation, dry_run=dry_run)

        # Step 2 -- load data (and verify)
        if relation.is_view_relation:
            pass
        elif relation.skip_copy:
            logger.info(f"Skipping loading data into {relation:x} (skip copy is active)")
        elif relation.failed:
            logger.info(f"Bypassing already failed relation {relation:x}")
        else:
            update_table(conn, relation, dry_run=dry_run)
            verify_constraints(conn, relation, dry_run=dry_run)

        # Step 3 -- log size of table
        if relation.is_view_relation or relation.failed or relation.skip_copy:
            return
        stmt = f"SELECT COUNT(*) AS rowcount FROM {relation}"
        if dry_run:
            etl.db.skip_query(conn, stmt)
            return
        rows = etl.db.query(conn, stmt)
        if rows:
            rowcount = rows[0]["rowcount"]
            logger.info(f"Found {rowcount:d} row(s) in {relation:x}")
            monitor.add_extra("rowcount", rowcount)


def build_one_relation_using_pool(pool, relation: LoadableRelation, dry_run=False) -> None:
    conn = pool.getconn()
    conn.set_session(autocommit=True, readonly=dry_run)
    try:
        build_one_relation(conn, relation, dry_run=dry_run)
    except Exception as exc:
        # Add (some) exception information close to when it happened
        message = str(exc).split("\n", 1)[0]
        if relation.is_required:
            logger.error("Exception information for required relation {:x}: {}".format(relation, message))
        else:
            logger.error("Exception information for relation {:x}: {}".format(relation, message))
        pool.putconn(conn, close=True)
        raise
    else:
        pool.putconn(conn, close=False)


def vacuum(relations: Sequence[RelationDescription], dry_run=False) -> None:
    """
    Tidy up the warehouse before guests come over.

    This needs to open a new connection since it needs to happen outside a transaction.
    """
    dsn_etl = etl.config.get_dw_config().dsn_etl
    timer = Timer()
    with closing(etl.db.connection(dsn_etl, autocommit=True, readonly=dry_run)) as conn:
        for relation in relations:
<<<<<<< HEAD
            etl.db.run(conn, "Running vacuum on {:x}".format(relation), "VACUUM {}".format(relation), dry_run=dry_run)
=======
            etl.db.run(
                conn, "Running vacuum on {:x}".format(relation), "VACUUM {}".format(relation), dry_run=dry_run
            )
>>>>>>> 8e4e318f
    if not dry_run:
        logger.info("Ran vacuum for %d table(s) (%s)", len(relations), timer)


# --- Experimental Section: load during extract


def create_source_tables_when_ready(
    relations: Sequence[LoadableRelation],
    max_concurrency=1,
    look_back_minutes=15,
    idle_termination_seconds=60 * 60,
    dry_run=False,
) -> None:
    """
    Create source relations in several threads, as we observe their extracts to be done.

    We assume here that the relations have no dependencies on each other and just gun it.
    This will only raise an Exception if one of the created relations was marked as "required".

    Since these relations may have downstream dependents, we make sure to mark skip_copy on
    any relation from the full set of relations that depends on a source relation that failed
    to load.
    """
    source_relations = [relation for relation in relations if not relation.is_transformation]
    if not source_relations:
        logger.info("None of the relations are in source schemas")
        return

    dsn_etl = etl.config.get_dw_config().dsn_etl
    pool = etl.db.connection_pool(max_concurrency, dsn_etl)

    recent_cutoff = datetime.utcnow() - timedelta(minutes=look_back_minutes)
    cutoff_epoch = timegm(recent_cutoff.utctimetuple())
    sleep_time = 30
    checkpoint_time_cutoff = sleep_time + idle_termination_seconds
    timer = Timer()

    for dispatcher in etl.monitor.MonitorPayload.dispatchers:
        if isinstance(dispatcher, etl.monitor.DynamoDBStorage):
            table = dispatcher.get_table()  # Note, not thread-safe, so we can only have one poller

    def poll_worker():
        """
        Check DynamoDB for successful extracts.

        Get items from the queue 'to_poll'.
        When the item
            - is an identifier: poll DynamoDB
            - is an int: sleep that many seconds
        """
        while True:
            try:
                item = to_poll.get(block=False)
            except queue.Empty:
                logger.info("Poller: Nothing left to poll")
                return

            if isinstance(item, int):
                logger.debug("Poller: Reached end of relation list")
                logger.debug(
                    "Poller: Checking that we have fewer than %s tasks left by %s",
                    checkpoint_queue_size_cutoff,
                    checkpoint_time_cutoff,
                )
                logger.debug(
                    "Poller: %s left to poll, %s ready to load, %s elapsed",
                    to_poll.qsize(),
                    to_load.qsize(),
                    timer.elapsed,
                )
                if checkpoint_queue_size_cutoff == to_poll.qsize() and timer.elapsed > checkpoint_time_cutoff:
                    raise ETLRuntimeError(
                        "No new extracts found in last %s seconds, bailing out" % idle_termination_seconds
                    )
                else:
                    if to_poll.qsize():
                        logger.debug("Poller: Sleeping for %s seconds", item)
                        time.sleep(item)
                        to_poll.put(item)
                    continue

            res = table.query(
                ConsistentRead=True,
                KeyConditionExpression="#ts > :dt and target = :table",
                FilterExpression="step = :step and event in (:fail_event, :finish_event)",
                ExpressionAttributeNames={"#ts": "timestamp"},
                ExpressionAttributeValues={
                    ":dt": cutoff_epoch,
                    ":table": item.identifier,
                    ":step": "extract",
                    ":fail_event": etl.monitor.STEP_FAIL,
                    ":finish_event": etl.monitor.STEP_FINISH,
                },
            )
            if res["Count"] == 0:
                to_poll.put(item)
            else:
                for extract_payload in res["Items"]:
                    if extract_payload["event"] == etl.monitor.STEP_FINISH:
                        logger.info(
                            "Poller: Recently completed extract found for '%s', marking as ready.",
                            item.identifier,
                        )
                    elif extract_payload["event"] == etl.monitor.STEP_FAIL:
                        logger.info(
                            "Poller: Recently failed extract found for '%s', marking as failed.",
                            item.identifier,
                        )
                        item.mark_failure(relations, exc_info=False)
                    # We'll create the relation on success and failure (but skip copy on failure)
                    to_load.put(item)
                    # There should be only one event, but definitely don't queue for loading twice.
                    break

    uncaught_load_worker_exception = threading.Event()

    def load_worker():
        """
        Look for a ready-to-load relation from queue 'to_load'.

        If the item
            - is a relation: load it using connection pool 'pool'
            - is None: we're giving up, so return
        """
        while True:
            item = to_load.get()
            if item is None:
                break
            logger.info("Loader: Found %s ready to be loaded", item.identifier)
            try:
                build_one_relation_using_pool(pool, item, dry_run=dry_run)
            except (RelationConstructionError, RelationDataError):
                item.mark_failure(relations)
            except Exception:
                logger.error(
                    "Loader: Uncaught exception in load worker while loading '%s':",
                    item.identifier,
                    exc_info=True,
                )
                uncaught_load_worker_exception.set()
                raise

    to_poll = queue.Queue()  # type: ignore
    to_load = queue.Queue()  # type: ignore
    threads = []
    for _ in range(max_concurrency):
        t = threading.Thread(target=load_worker)
        t.start()
        threads.append(t)

    for relation in source_relations:
        logger.debug("Putting %s into poller queue", relation.identifier)
        to_poll.put(relation)
    to_poll.put(sleep_time)  # Give DynamoDB a periodic break

    # Track the queue size to detect progress
    checkpoint_queue_size_cutoff = to_poll.qsize() - 1  # -1 because worker will have one task 'in hand'
    poller = threading.Thread(target=poll_worker)
    poller.start()
    threads.append(poller)
    logger.info("Poller started; %s left to poll, %s ready to load", to_poll.qsize(), to_load.qsize())

    while poller.is_alive():
        # Give the poller time to realize it's passed the idle checkpoint if it was sleeping
        poller.join(idle_termination_seconds + sleep_time)
        logger.info("Poller joined or checkpoint timeout reached")
        # Update checkpoint for timer to have made an update
        checkpoint_time_cutoff = timer.elapsed + idle_termination_seconds
        logger.info("Current elapsed time: %s; cancel if no progress by %s", timer, checkpoint_time_cutoff)
        # Update last known queue size
        checkpoint_queue_size_cutoff = to_poll.qsize()
        logger.info("Current queue length: %s", checkpoint_queue_size_cutoff)

    # When poller is done, send workers a 'stop' event and wait
    for _ in range(max_concurrency):
        to_load.put(None)
    for t in threads:
        t.join()
    # If the poller queue wasn't emptied, it exited unhappily
    if to_poll.qsize():
        raise ETLRuntimeError("Extract poller exited while to-poll queue was not empty")

    if uncaught_load_worker_exception.is_set():
        raise ETLRuntimeError("Data source loader thread(s) exited with uncaught exception")

    logger.info("Wrapping up work in %d worker(s): (%s)", max_concurrency, timer)
    failed_and_required = [rel.identifier for rel in source_relations if rel.failed and rel.is_required]
    if failed_and_required:
        raise RequiredRelationLoadError(failed_and_required)

    failed = [relation.identifier for relation in source_relations if relation.failed]
    if failed:
        logger.error("These %d relation(s) failed to build: %s", len(failed), join_with_single_quotes(failed))
    logger.info("Finished with %d relation(s) in source schemas (%s)", len(source_relations), timer)


# --- Section 4: Functions related to control flow


def create_source_tables_in_parallel(
    relations: Sequence[LoadableRelation], max_concurrency=1, dry_run=False
) -> None:
    """
    Create relations in parallel, using a connection pool, a thread pool, and a kiddie pool.

    We assume here that the relations have no dependencies on each other and just gun it.
    This will only raise an Exception if one of the created relations was marked as "required".

    Since these relations may have downstream dependents, we make sure to mark skip_copy on
    any relation from the full set of relations that depends on a source relation that failed
    to load.
    """
    source_relations = [relation for relation in relations if not relation.is_transformation]
    if not source_relations:
        logger.info("None of the relations are in source schemas")
        return
    timer = Timer()
    dsn_etl = etl.config.get_dw_config().dsn_etl
    pool = etl.db.connection_pool(max_concurrency, dsn_etl)
    futures: Dict[str, concurrent.futures.Future] = {}
    try:
        with concurrent.futures.ThreadPoolExecutor(max_workers=max_concurrency) as executor:
            for relation in source_relations:
                future = executor.submit(build_one_relation_using_pool, pool, relation, dry_run=dry_run)
                futures[relation.identifier] = future
            # For fail-fast, switch to FIRST_EXCEPTION below.
            done, not_done = concurrent.futures.wait(
                futures.values(), return_when=concurrent.futures.ALL_COMPLETED
            )
            cancelled = [future for future in not_done if future.cancel()]
            logger.info(
                "Wrapping up work in %d worker(s): %d done, %d not done (%d cancelled) (%s)",
                max_concurrency,
                len(done),
                len(not_done),
                len(cancelled),
                timer,
            )
    finally:
        pool.closeall()

    for relation in source_relations:
        try:
            futures[relation.identifier].result()
        except concurrent.futures.CancelledError:
            pass
        except (RelationConstructionError, RelationDataError):
            relation.mark_failure(relations)

    failed_and_required = [rel.identifier for rel in source_relations if rel.failed and rel.is_required]
    if failed_and_required:
        raise RequiredRelationLoadError(failed_and_required)

    failed = [relation.identifier for relation in source_relations if relation.failed]
    if failed:
        logger.error("These %d relation(s) failed to build: %s", len(failed), join_with_single_quotes(failed))
    logger.info("Finished with %d relation(s) in source schemas (%s)", len(source_relations), timer)


def create_transformations_sequentially(
    relations: Sequence[LoadableRelation], wlm_query_slots: int, dry_run=False
) -> None:
    """
    Create relations one-by-one.

    If relations do depend on each other, we don't get ourselves in trouble here.
    If we trip over a "required" relation, an exception is raised.
    If dependencies were left empty, we'll fall back to skip_copy mode.

    Given a dependency tree of:
      A(required) <- B(required, per selector) <- C(not required) <- D (not required)
    Then failing to create either A or B will stop us. But failure on C will just leave D empty.
    N.B. It is not possible for a relation to be not required but have dependents that are
    (by construction).
    """
    transformations = [relation for relation in relations if relation.is_transformation]
    if not transformations:
        logger.info("None of the selected relations are in transformation schemas")
        return

    timer = Timer()
    dsn_etl = etl.config.get_dw_config().dsn_etl
    with closing(etl.db.connection(dsn_etl, autocommit=True, readonly=dry_run)) as conn:
        set_redshift_wlm_slots(conn, wlm_query_slots, dry_run=dry_run)
        for relation in transformations:
            try:
                build_one_relation(conn, relation, dry_run=dry_run)
            except (RelationConstructionError, RelationDataError) as exc:
                if relation.is_required:
                    raise RequiredRelationLoadError([relation.identifier]) from exc
                relation.mark_failure(relations)

    failed = [relation.identifier for relation in transformations if relation.failed]
    if failed:
        logger.error("These %d relation(s) failed to build: %s", len(failed), join_with_single_quotes(failed))
    skipped = [
        relation.identifier
        for relation in transformations
        if relation.skip_copy and not relation.is_view_relation
    ]
    if 0 < len(skipped) < len(transformations):
        logger.warning(
            "These %d relation(s) were left empty: %s", len(skipped), join_with_single_quotes(skipped)
        )
    logger.info("Finished with %d relation(s) in transformation schemas (%s)", len(transformations), timer)


def set_redshift_wlm_slots(conn: connection, slots: int, dry_run: bool) -> None:
    etl.db.run(
        conn,
        "Using {} WLM queue slot(s) for transformations".format(slots),
        "SET wlm_query_slot_count TO {}".format(slots),
        dry_run=dry_run,
    )


def create_relations(
    relations: Sequence[LoadableRelation],
    max_concurrency=1,
    wlm_query_slots=1,
    concurrent_extract=False,
    dry_run=False,
) -> None:
    """Build relations by creating them, granting access, and loading them (if they hold data)."""
    if concurrent_extract:
        create_source_tables_when_ready(relations, max_concurrency, dry_run=dry_run)
    else:
        create_source_tables_in_parallel(relations, max_concurrency, dry_run=dry_run)

    create_transformations_sequentially(relations, wlm_query_slots, dry_run=dry_run)


# --- Section 5: "Callbacks" (functions that implement commands)

# --- Section 5A: commands that modify tables and views


def load_data_warehouse(
    all_relations: Sequence[RelationDescription],
    selector: TableSelector,
    use_staging=True,
    max_concurrency=1,
    wlm_query_slots=1,
    concurrent_extract=False,
    skip_copy=False,
    skip_loading_sources=False,
    dry_run=False,
):
    """
    Fully "load" the data warehouse after creating a blank slate.

    By default, we use staging positions of schemas to load and thus wait with
    moving existing schemas out of the way until the load is complete.

    This function allows only complete schemas as selection.

    1 Determine schemas that house any of the selected or dependent relations.
    2 Move old schemas in the data warehouse out of the way (for "backup").
    3 Create new schemas (and give access)
    4 Loop over all relations in selected schemas:
      4.1 Create relation (and give access)
      4.2 Load data into tables or CTAS (no further action for views)
          If it's a source table, use COPY to load data.
          If it's a CTAS with an identity column, create temp table, then move data into final table.
          If it's a CTAS without an identity column, insert values straight into final table.
    On error: exit if use_staging, otherwise restore schemas from backup position

    N.B. If arthur gets interrupted (eg. because the instance is inadvertently shut down),
    then there will be an incomplete state.

    This is a callback of a command.
    """
    selected_relations = etl.relation.select_in_execution_order(
        all_relations, selector, include_dependents=True
    )
    if not selected_relations:
        return

    relations = LoadableRelation.from_descriptions(
        selected_relations,
        "load",
        skip_copy=skip_copy,
        skip_loading_sources=skip_loading_sources,
        use_staging=use_staging,
    )
    traversed_schemas = find_traversed_schemas(relations)
    logger.info("Starting to load %d relation(s) in %d schema(s)", len(relations), len(traversed_schemas))

    dsn_etl = etl.config.get_dw_config().dsn_etl
    with closing(etl.db.connection(dsn_etl, autocommit=True)) as conn:
        tx_info = etl.data_warehouse.list_open_transactions(conn)
        etl.db.print_result("List of sessions that have open transactions:", tx_info)

    etl.data_warehouse.create_groups(dry_run=dry_run)
    create_schemas_for_rebuild(traversed_schemas, use_staging=use_staging, dry_run=dry_run)
    try:
        create_relations(
            relations,
            max_concurrency,
            wlm_query_slots,
            concurrent_extract=concurrent_extract,
            dry_run=dry_run,
        )
    except ETLRuntimeError:
        if not use_staging:
            logger.info("Restoring %d schema(s) after load failure", len(traversed_schemas))
            etl.data_warehouse.restore_schemas(traversed_schemas, dry_run=dry_run)
        raise

    if use_staging:
        logger.info("Publishing %d schema(s) after load success", len(traversed_schemas))
        etl.data_warehouse.publish_schemas(traversed_schemas, dry_run=dry_run)


def upgrade_data_warehouse(
    all_relations: Sequence[RelationDescription],
    selector: TableSelector,
    max_concurrency=1,
    wlm_query_slots=1,
    only_selected=False,
    include_immediate_views=False,
    continue_from: Optional[str] = None,
    use_staging=False,
    target_schema: Optional[str] = None,
    skip_copy=False,
    dry_run=False,
) -> None:
    """
    Push new (structural) changes and fresh data through data warehouse.

    This will create schemas as needed to house the relations being created or replaced.
    The set of relations is usually expanded to include all those in (transitively) depending
    on the selected ones. But this can be kept to just the selected ones for faster testing.

    For all relations:
        1 Drop relation
        2.Create relation and grant access to the relation
        3 Unless skip_copy is true (else leave tables empty):
            3.1 Load data into tables
            3.2 Verify constraints

    Since views that directly hang off tables are deleted when their tables are deleted, the option
    exists to include those immediate views in the upgrade.

    If a target schema is provided, then the data is loaded into that schema instead of where the
    relation would normally land.

    This is a callback of a command.
    """
    selected_relations = etl.relation.select_in_execution_order(
        all_relations,
        selector,
        include_dependents=not only_selected,
        include_immediate_views=include_immediate_views,
        continue_from=continue_from,
    )
    if not selected_relations:
        return

    if target_schema and any(relation.execution_level > 1 for relation in selected_relations):
        raise ETLRuntimeError("relations depend on each other while target schema is in effect")

    if only_selected and not include_immediate_views:
        immediate_views = [
            view.identifier for view in etl.relation.find_immediate_dependencies(all_relations, selector)
        ]
        if immediate_views:
            logger.warning(
                "These views are not part of the upgrade: %s", join_with_single_quotes(immediate_views)
            )
            logger.info(
                "Any views that depend in their query on tables that are part of the upgrade but"
                " are not selected will be missing once the upgrade completes."
            )

    relations = LoadableRelation.from_descriptions(
        selected_relations,
        "upgrade",
        skip_copy=skip_copy,
        use_staging=use_staging,
        target_schema=target_schema,
    )

    if target_schema:
        logger.info("Starting to load %d relation(s) into schema '%s'", len(relations), target_schema)
    else:
        traversed_schemas = find_traversed_schemas(relations)
        logger.info(
            "Starting to upgrade %d relation(s) in %d schema(s)", len(relations), len(traversed_schemas)
        )
        etl.data_warehouse.create_schemas(traversed_schemas, use_staging=use_staging, dry_run=dry_run)

    create_relations(relations, max_concurrency, wlm_query_slots, dry_run=dry_run)


def update_data_warehouse(
    all_relations: Sequence[RelationDescription],
    selector: TableSelector,
    wlm_query_slots=1,
    start_time: Optional[datetime] = None,
    only_selected=False,
    run_vacuum=False,
    dry_run=False,
):
    """
    Let new data percolate through the data warehouse.

    Within a transaction:
        Iterate over relations (selected or (selected and transitively dependent)):
            1 Delete rows
            2.Load data from upstream sources using COPY command, load data into CTAS using views
              for queries
            3 Verify constraints

    Note that a failure will rollback the transaction -- there is no distinction between required
    or not-required.
    Finally, if elected, run vacuum (in new connection) for all tables that were modified.

    This is a callback of a command.
    """
    selected_relations = etl.relation.select_in_execution_order(
        all_relations, selector, include_dependents=not only_selected
    )

    tables = [relation for relation in selected_relations if not relation.is_view_relation]
    if not tables:
        logger.warning("Found no tables matching: %s", selector)
        return

    source_relations = [relation for relation in selected_relations if not relation.is_transformation]
    if source_relations and start_time is not None:
        logger.info(
            "Verifying that all source relations have extracts after %s;"
            " fails if incomplete and no update for 1 hour" % start_time
        )
        extracted_targets = etl.monitor.recently_extracted_targets(source_relations, start_time)
        if len(source_relations) > len(extracted_targets):
            raise MissingExtractEventError(source_relations, extracted_targets)
    elif source_relations:
        logger.info("Attempting to use existing manifests for source relations without verifying recency.")

    relations = LoadableRelation.from_descriptions(selected_relations, "update", in_transaction=True)
    logger.info("Starting to update %d tables(s) within a transaction", len(relations))
    dsn_etl = etl.config.get_dw_config().dsn_etl
    with closing(etl.db.connection(dsn_etl, readonly=dry_run)) as tx_conn, tx_conn as conn:
        set_redshift_wlm_slots(conn, wlm_query_slots, dry_run=dry_run)
        for relation in relations:
            build_one_relation(conn, relation, dry_run=dry_run)

    if run_vacuum:
        vacuum(tables, dry_run=dry_run)


# --- Section 5B: commands that provide information about relations


def run_query(relation: RelationDescription, limit=None, use_staging=False) -> None:
    """
    Run the query for the relation (which must be a transformation, not a source).

    This is a callback of a command.
    """
    dsn_etl = etl.config.get_dw_config().dsn_etl
    loadable_relation = LoadableRelation(relation, {}, use_staging)
    timer = Timer()

    # We cannot use psycopg2's '%s' with LIMIT since the query may contain
    # arbitrary text, including "LIKE '%something%', which would break mogrify.
    limit_clause = "LIMIT NULL" if limit is None else f"LIMIT {limit:d}"
    query_stmt = loadable_relation.query_stmt + f"\n{limit_clause}\n"

    with closing(etl.db.connection(dsn_etl)) as conn:
        logger.info(
            "Running query underlying '%s' (with '%s')",
            relation.identifier,
            limit_clause,
        )
        results = etl.db.query(conn, query_stmt)
    logger.info(
        "Ran query underlying '%s' and received %d row(s) (%s)", relation.identifier, len(results), timer
    )

    # TODO(tom): This should grab the column names from the query to help with debugging.
    if relation.has_identity_column:
        columns = relation.unquoted_columns[1:]
    else:
        columns = relation.unquoted_columns
    print(format_lines(results, header_row=columns))


def check_constraints(relations: Sequence[RelationDescription], use_staging=False) -> None:
    """
    Check the table constraints of selected relations.

    This is a callback of a command.
    """
    dsn_etl = etl.config.get_dw_config().dsn_etl
    loadable_relations = [LoadableRelation(relation, {}, use_staging) for relation in relations]
    timer = Timer()

    with closing(etl.db.connection(dsn_etl)) as conn:
        for relation in loadable_relations:
            logger.info("Checking table constraints of '%s'", relation.identifier)
            verify_constraints(conn, relation)
    logger.info("Checked table constraints of %d relation(s) (%s)", len(loadable_relations), timer)


def show_downstream_dependents(
    relations: Sequence[RelationDescription],
    selector: TableSelector,
    continue_from: Optional[str] = None,
    with_dependencies: Optional[bool] = False,
    with_dependents: Optional[bool] = False,
) -> None:
    """
    List the execution order of loads or updates.

    Relations are marked based on whether they were directly selected or selected as
    part of the propagation of new data.
    They are also marked whether they'd lead to a fatal error since they're required for full load.

    This is a callback of a command.
    """
    # Relations are directly selected by pattern or by being somewhere downstream of a selected one.
    selected_relations = etl.relation.select_in_execution_order(
        relations, selector, include_dependents=True, continue_from=continue_from
    )
    if not selected_relations:
        return

    directly_selected_relations = etl.relation.find_matches(selected_relations, selector)
    selected = frozenset(relation.identifier for relation in directly_selected_relations)
    immediate_views = etl.relation.find_immediate_dependencies(selected_relations, selector)
    immediate = frozenset(relation.identifier for relation in immediate_views)
    logger.info(
        "Execution order includes %d selected, %d immediate, and %d other downstream relation(s)",
        len(selected),
        len(immediate),
        len(selected_relations) - len(selected) - len(immediate),
    )
    flag = {}
    for relation in selected_relations:
        if relation.identifier in selected:
            flag[relation.identifier] = "selected"
        elif relation.identifier in immediate:
            flag[relation.identifier] = "immediate"
        else:
            flag[relation.identifier] = "dependent"

    dependents = defaultdict(list)
    for relation in relations:
        for dependency in relation.dependencies:
            dependents[dependency.identifier].append(relation.identifier)

    # See computation of execution order -- anything depending on pg_catalog must come last.
    pg_catalog_dependency = {
        dependency.identifier
        for relation in selected_relations
        for dependency in relation.dependencies
        if dependency.schema == "pg_catalog"
    }
    current_index = {relation.identifier: i + 1 for i, relation in enumerate(selected_relations)}
    # Note that external tables are not in the list of relations (always level = 0),
    # and if a relation isn't part of downstream, they're considered built already (level = 0).
    current_level: Dict[str, int] = defaultdict(int)
    # Now set the level that we show so that it starts at 1 for the relations we're building here.
    # Pass 1: find out the largest level, ignoring pg_catalog dependencies.
    for relation in selected_relations:
        current_level[relation.identifier] = 1 + max(
            (current_level[dependency.identifier] for dependency in relation.dependencies), default=0
        )
    # Pass 2: update levels assuming pg_catalog is built at that largest level so far.
    pg_catalog_level = max(current_level.values())
    for identifier in pg_catalog_dependency:
        current_level[identifier] = pg_catalog_level
    for relation in selected_relations:
        current_level[relation.identifier] = 1 + max(
            (current_level[dependency.identifier] for dependency in relation.dependencies), default=0
        )

    width_selected = max(len(identifier) for identifier in current_index)
    width_dep = max(len(identifier) for identifier in current_level)
    line_template = (
        "{relation.identifier:{width}s}"
        " # kind={relation.kind} index={index:4d} level={level:3d}"
        " flag={flag:9s}"
        " is_required={relation.is_required}"
    )
    dependency_template = "  #<- {identifier:{width}s} level={level:3d}"
    dependent_template = "  #-> {identifier:{width}s} index={index:4d} level={level:3d}"

    for relation in selected_relations:
        print(
            line_template.format(
                flag=flag[relation.identifier],
                index=current_index[relation.identifier],
                level=current_level[relation.identifier],
                relation=relation,
                width=width_selected,
            )
        )
        if with_dependencies:
            for dependency in sorted(relation.dependencies):
                print(
                    dependency_template.format(
                        identifier=dependency.identifier,
                        level=current_level[dependency.identifier],
                        width=width_dep,
                    )
                )
        if with_dependents:
            for dependent in sorted(dependents[relation.identifier], key=lambda x: current_index[x]):
                print(
                    dependent_template.format(
                        identifier=dependent,
                        index=current_index[dependent],
                        level=current_level[dependent],
                        width=width_dep,
                    )
                )


def show_upstream_dependencies(relations: Sequence[RelationDescription], selector: TableSelector):
    """
    List the relations upstream (towards sources) from the selected ones in execution order.

    This is a callback of a command.
    """
    execution_order = etl.relation.order_by_dependencies(relations)
    selected_relations = etl.relation.find_matches(execution_order, selector)
    if len(selected_relations) == 0:
        logger.warning("Found no matching relations for: %s", selector)
        return

    dependencies = {relation.identifier for relation in selected_relations}
    for relation in execution_order[::-1]:
        if relation.identifier in dependencies:
            dependencies.update(dep.identifier for dep in relation.dependencies)

    max_len = max(len(identifier) for identifier in dependencies)
    line_template = (
        "{relation.identifier:{width}s} # kind={relation.kind} index={index:4d}"
        " is_required={relation.is_required}"
    )
    for i, relation in enumerate(execution_order):
        if relation.identifier in dependencies:
            print(line_template.format(index=i + 1, relation=relation, width=max_len))<|MERGE_RESOLUTION|>--- conflicted
+++ resolved
@@ -285,13 +285,9 @@
                 "options": {"use_staging": use_staging, "skip_copy": this_skip_copy},
                 "index": dict(base_index, current=i + 1),
             }
-<<<<<<< HEAD
-            loadable.append(cls(relation, monitor_info, use_staging, target_schema, this_skip_copy, in_transaction))
-=======
             loadable.append(
                 cls(relation, monitor_info, use_staging, target_schema, this_skip_copy, in_transaction)
             )
->>>>>>> 8e4e318f
 
         return loadable
 
@@ -761,13 +757,9 @@
     timer = Timer()
     with closing(etl.db.connection(dsn_etl, autocommit=True, readonly=dry_run)) as conn:
         for relation in relations:
-<<<<<<< HEAD
-            etl.db.run(conn, "Running vacuum on {:x}".format(relation), "VACUUM {}".format(relation), dry_run=dry_run)
-=======
             etl.db.run(
                 conn, "Running vacuum on {:x}".format(relation), "VACUUM {}".format(relation), dry_run=dry_run
             )
->>>>>>> 8e4e318f
     if not dry_run:
         logger.info("Ran vacuum for %d table(s) (%s)", len(relations), timer)
 
