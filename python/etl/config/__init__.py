"""
This module provides global access to settings.  Always treat them nicely and read-only.

We use the term "config" files to refer to all files that may reside in the "config" directory:
* "Settings" files (ending in '.yaml') which drive the data warehouse or resource settings
* Environment files (with variables used in connections)
* Other files (like release notes)
"""

import datetime
import logging
import os
import os.path
import re
import sys
from collections import OrderedDict
from functools import lru_cache
from typing import Any, Dict, Iterable, List, Optional, Set

import boto3
import jsonschema
import pkg_resources
import simplejson as json
import watchtower
import yaml
from simplejson.errors import JSONDecodeError

import etl.config.dw
from etl.config.dw import DataWarehouseConfig
from etl.errors import ETLRuntimeError, InvalidArgumentError, SchemaInvalidError, SchemaValidationError

logger = logging.getLogger(__name__)
logger.addHandler(logging.NullHandler())


# Global config objects - always use accessors!
_dw_config: Optional[DataWarehouseConfig] = None
_mapped_config: Optional[Dict[str, str]] = None

# Local temp directory used for bootstrap, temp files, etc.
# TODO(tom): This is a misnomer -- it's also the install directory on EC2 hosts.
ETL_TMP_DIR = "/tmp/redshift_etl"


def package_version(package_name="redshift_etl"):
    return "{} v{}".format(package_name, pkg_resources.get_distribution(package_name).version)


def get_dw_config():
    return _dw_config


def get_config_value(name: str, default: Optional[str] = None) -> Optional[str]:
    """
    Lookup configuration value in known and flattened settings -- pass in a fully-qualified name.

    Note the side effect here: once accessed, the settings remember the default if it wasn't set
    before.
    """
    assert _mapped_config is not None, "attempted to get config value before reading config map"
    if default is None:
        return _mapped_config.setdefault(name)
    return _mapped_config.setdefault(name, default)


def get_config_int(name: str, default: Optional[int] = None) -> int:
    """
    Lookup a configuration value that is an integer.

    It is an error if the value (even when using the default) is None.
    """
    if default is None:
        value = get_config_value(name)
    else:
        value = get_config_value(name, str(default))
    if value is None:
        raise InvalidArgumentError("missing config for {}".format(name))
    return int(value)


def get_config_list(name: str) -> List[int]:
    """Lookup a configuration value that is a List."""
    value = get_config_value(name)
    if value is None:
        raise InvalidArgumentError("missing config for {}".format(name))
    return list(map(int, value.split(",")))


def set_config_value(name: str, value: str) -> None:
    """Set configuration value to given string."""
    assert _mapped_config is not None, "attempted to set config value before reading config map"
    _mapped_config[name] = value


def set_safe_config_value(name: str, value: str) -> None:
    """
    Replace "unsafe" characters with '-' and set configuration value.

    >>> etl.config._mapped_config = {}
    >>> set_safe_config_value("test_value", "something/unsafe")
    >>> get_config_value("test_value")
    'something-unsafe'
    """
    set_config_value(name, "-".join(re.findall("[a-zA-Z0-9_.-]+", value)))


def get_config_map() -> Dict[str, str]:
    if _mapped_config is None:
        return {}
    else:
        # Since the mapped config is flattened, we don't worry about a deep copy here.
        return dict(_mapped_config)


def _flatten_hierarchy(prefix, props):
    assert isinstance(props, dict), "oops, this should only be called with dicts, got {}".format(type(props))
    for key in sorted(props):
        full_key = "{}.{}".format(prefix, key)
        if isinstance(props[key], dict):
            for sub_key, sub_prop in _flatten_hierarchy(full_key, props[key]):
                yield sub_key, sub_prop
        else:
            yield full_key, props[key]


def _build_config_map(settings):
    mapping = OrderedDict()
    # Load everything that is not explicitly handled by the data warehouse configuration.
    for section in frozenset(settings).difference({"data_warehouse", "sources", "type_maps"}):
        for name, value in _flatten_hierarchy(section, settings[section]):
            mapping[name] = value
    return mapping


def etl_tmp_dir(path: str) -> str:
    """Return the absolute path within the ETL runtime directory for the selected path."""
    return os.path.join(ETL_TMP_DIR, path)


<<<<<<< HEAD
def configure_logging(full_format: bool = False, log_level: str = None) -> None:
    """
    Set up logging to go to console and application log file.

    If full_format is True, then use the terribly verbose format of
    the application log file also for the console.  And log at the DEBUG level.
    Otherwise, you can choose the log level by passing one in.
    """
    config = load_json("logging.json")
    if full_format:
        config["formatters"]["console"] = dict(config["formatters"]["file"])
        config["handlers"]["console"]["level"] = logging.DEBUG
    elif log_level:
        config["handlers"]["console"]["level"] = log_level
    session = boto3.session.Session(region_name="us-east-1")
    config["handlers"]["watchtower"]["boto3_session"] = session
    config["handlers"]["watchtower"]["log_group"] = "/dw/one-off-testing"
    logging.config.dictConfig(config)
    # Ignored due to lack of stub in type checking library
    logging.captureWarnings(True)  # type: ignore
    logger.info("Starting log for %s with ETL ID %s", package_version(), etl.monitor.Monitor.etl_id)
    logger.info('Command line: "%s"', " ".join(sys.argv))
    logger.debug("Current working directory: '%s'", os.getcwd())
    logger.info(get_release_info())
    logger.debug(get_python_info())


=======
>>>>>>> 7744fe05
def load_environ_file(filename: str) -> None:
    """
    Set environment variables based on file contents.

    Only lines that look like 'NAME=VALUE' or 'export NAME=VALUE' are used,
    other lines are silently dropped.
    """
    logger.info("Loading environment variables from '%s'", filename)
    assignment_re = re.compile(r"\s*(?:export\s+)?(\w+)=(\S+)")
    with open(filename) as content:
        settings = [match.groups() for match in map(assignment_re.match, content) if match is not None]
    for name, value in settings:
        os.environ[name] = value


def _deep_update(old: dict, new: dict) -> None:
    """
    Update "old" dict with values found in "new" dict at the right hierarchy level.

    Examples:
    >>> old = {'l1': {'l2': {'a': 'A', 'b': 'B'}}, 'c': 'CC'}
    >>> new = {'l1': {'l2': {'a': 'AA', 'b': 'BB'}, 'd': 'DD'}}
    >>> _deep_update(old, new)
    >>> old['l1']['l2']['a'], old['l1']['l2']['b'], old['c'], old['l1']['d']
    ('AA', 'BB', 'CC', 'DD')
    """
    for key, value in new.items():
        if key in old:
            if isinstance(value, dict):
                _deep_update(old[key], value)
            else:
                old[key] = value
        else:
            old[key] = value


def load_settings_file(filename: str, settings: dict) -> None:
    """Load new settings from config file and merge with given settings."""
    logger.info("Loading settings from '%s'", filename)
    with open(filename) as content:
        new_settings = yaml.safe_load(content)
    _deep_update(settings, new_settings)


def get_python_info() -> str:
    """Return minimal information about this Python version."""
    return ("Running Python {version_info[0]}.{version_info[1]}.{version_info[2]} ({platform})").format(
        version_info=sys.version_info, platform=sys.platform
    )


def get_release_info() -> str:
    """
    Read the release file and return all lines bunched into one comma-separated value.

    Life's exciting. And short. But mostly exciting.
    """
    if pkg_resources.resource_exists(__name__, "release.txt"):
        content = pkg_resources.resource_string(__name__, "release.txt")
        text = content.decode(errors="ignore").strip()
        lines = [line.strip() for line in text.split("\n")]
        release_info = ", ".join(lines)
    else:
        release_info = "Not available. Hint: release info will be created by upload_env.sh"
    return "Release information: " + release_info


def yield_config_files(config_files: Iterable[str], default_file: str = None) -> Iterable[str]:
    """
    Generate filenames from the list of files or directories in config_files and default_file.

    If the default_file is not None, then it is always prepended to the list of files.
    It is an error (sadly, at runtime) if the default file is not a file that's part of the package.

    Note that files in directories are always sorted by their name.
    """
    if default_file:
        yield pkg_resources.resource_filename(__name__, default_file)

    for name in config_files:
        if os.path.isdir(name):
            files = sorted(os.path.join(name, child) for child in os.listdir(name))
        else:
            files = [name]
        for filename in files:
            yield filename


def load_config(config_files: Iterable[str], default_file: str = "default_settings.yaml") -> None:
    """
    Load settings and environment from config files and set our global settings.

    The default, if provided, is always the first file to be loaded.
    If the config "file" is actually a directory, (try to) read all the files in that directory.

    The settings are validated against their schema.
    """
    settings: Dict[str, Any] = {}
    count_settings = 0
    for filename in yield_config_files(config_files, default_file):
        if filename.endswith(".sh"):
            load_environ_file(filename)
        elif filename.endswith((".yaml", ".yml")):
            load_settings_file(filename, settings)
            count_settings += 1
        else:
            logger.debug("Skipping unknown config file '%s'", filename)

    # Need to load at least the defaults and some installation specific file:
    if count_settings < 2:
        raise ETLRuntimeError(
            "failed to find enough configuration files (need at least default and local config)"
        )

    validate_with_schema(settings, "settings.schema")

    # Set values for 'date.today' and 'date.yesterday' (in case they aren't set already.)
    # The values are wrt current UTC and look like a path, e.g. '2017/05/16'.
    today = datetime.datetime.utcnow().date()
    date_settings = settings.setdefault("date", {})
    date_settings.setdefault("today", today.strftime("%Y/%m/%d"))
    date_settings.setdefault("yesterday", (today - datetime.timedelta(days=1)).strftime("%Y/%m/%d"))

    global _dw_config
    _dw_config = etl.config.dw.DataWarehouseConfig(settings)

    global _mapped_config
    _mapped_config = _build_config_map(settings)
    if _mapped_config is not None:
        _mapped_config["data_warehouse.owner.name"] = _dw_config.owner.name

    set_config_value("version", package_version())


def validate_with_schema(obj: dict, schema_name: str) -> None:
    """
    Validate the given object (presumably from reading a YAML file) against its schema.

    This will also validate the schema itself!
    """
    validation_internal_errors = (
        jsonschema.exceptions.ValidationError,
        jsonschema.exceptions.SchemaError,
        JSONDecodeError,
    )
    schema = load_json_schema(schema_name)
    try:
        jsonschema.validate(obj, schema, format_checker=jsonschema.draft7_format_checker)
    except validation_internal_errors as exc:
        raise SchemaValidationError("failed to validate against '%s'" % schema_name) from exc


def gather_setting_files(config_files: Iterable[str]) -> List[str]:
    """
    Gather all settings files (*.yaml and *.sh files) that should be deployed together.

    NOTE This drops any hierarchy in the config files. It is an error if we detect that there are
    settings files in separate directories that have the same filename.
    So trying '-c hello/world.yaml -c hola/world.yaml' triggers an exception.
    """
    settings_found: Set[str] = set()
    settings_with_path = []

    for fullname in yield_config_files(config_files):
        filename = os.path.basename(fullname)
        if filename.startswith("credentials") and filename.endswith(".sh"):
            continue
        if not filename.endswith((".yaml", ".yml", ".sh")):
            continue
        if filename in settings_found:
            raise KeyError("found configuration file in multiple locations: '%s'" % filename)
        settings_found.add(filename)
        settings_with_path.append(fullname)
    return sorted(settings_with_path)


@lru_cache()
def load_json(filename: str):
    """Load JSON-formatted file into native data structure."""
    return json.loads(pkg_resources.resource_string(__name__, filename))


@lru_cache()
def load_json_schema(schema_name: str):
    """Load JSON-formatted file validate it assuming that it represents a schema."""
    validation_internal_errors = (
        jsonschema.exceptions.ValidationError,
        jsonschema.exceptions.SchemaError,
        JSONDecodeError,
    )
    try:
        schema = load_json(schema_name)
        jsonschema.Draft7Validator.check_schema(schema)
    except validation_internal_errors as exc:
        raise SchemaInvalidError("schema in '%s' is not valid" % schema_name) from exc
    return schema


if __name__ == "__main__":
    print(get_release_info())<|MERGE_RESOLUTION|>--- conflicted
+++ resolved
@@ -17,11 +17,9 @@
 from functools import lru_cache
 from typing import Any, Dict, Iterable, List, Optional, Set
 
-import boto3
 import jsonschema
 import pkg_resources
 import simplejson as json
-import watchtower
 import yaml
 from simplejson.errors import JSONDecodeError
 
@@ -137,36 +135,6 @@
     return os.path.join(ETL_TMP_DIR, path)
 
 
-<<<<<<< HEAD
-def configure_logging(full_format: bool = False, log_level: str = None) -> None:
-    """
-    Set up logging to go to console and application log file.
-
-    If full_format is True, then use the terribly verbose format of
-    the application log file also for the console.  And log at the DEBUG level.
-    Otherwise, you can choose the log level by passing one in.
-    """
-    config = load_json("logging.json")
-    if full_format:
-        config["formatters"]["console"] = dict(config["formatters"]["file"])
-        config["handlers"]["console"]["level"] = logging.DEBUG
-    elif log_level:
-        config["handlers"]["console"]["level"] = log_level
-    session = boto3.session.Session(region_name="us-east-1")
-    config["handlers"]["watchtower"]["boto3_session"] = session
-    config["handlers"]["watchtower"]["log_group"] = "/dw/one-off-testing"
-    logging.config.dictConfig(config)
-    # Ignored due to lack of stub in type checking library
-    logging.captureWarnings(True)  # type: ignore
-    logger.info("Starting log for %s with ETL ID %s", package_version(), etl.monitor.Monitor.etl_id)
-    logger.info('Command line: "%s"', " ".join(sys.argv))
-    logger.debug("Current working directory: '%s'", os.getcwd())
-    logger.info(get_release_info())
-    logger.debug(get_python_info())
-
-
-=======
->>>>>>> 7744fe05
 def load_environ_file(filename: str) -> None:
     """
     Set environment variables based on file contents.
