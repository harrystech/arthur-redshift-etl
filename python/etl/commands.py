"""
Driver for the ETL based on sub-commands and central place to govern command line args.

This can be the entry point for a console script.  Some functions are broken out
so that they can be leveraged by utilities in addition to the top-level script.
"""

import abc
import argparse
import logging
import os
import shlex
import sys
import traceback
import uuid
from contextlib import contextmanager
from datetime import datetime, timedelta, timezone
from typing import Iterable, List, Optional

import boto3
import simplejson as json
from termcolor import colored

import etl.config
import etl.config.env
import etl.config.settings
import etl.data_warehouse
import etl.db
import etl.design.bootstrap
import etl.dialect
import etl.explain
import etl.extract
import etl.file_sets
import etl.json_encoder
import etl.load
import etl.logs
import etl.logs.cloudwatch
import etl.monitor
import etl.names
import etl.pipeline
import etl.relation
import etl.selftest
import etl.sync
import etl.templates
import etl.unload
import etl.validate
from etl.errors import ETLError, ETLSystemError, InvalidArgumentError
from etl.text import join_with_single_quotes
from etl.timer import Timer

logger = logging.getLogger(__name__)
logger.addHandler(logging.NullHandler())


def croak(error, exit_code):
    """
    Print first line of exception and then bail out with the exit code.

    When you have a large stack trace, it's easy to miss the trigger and
    so we call it out here again on stderr.
    """
    exception_only = traceback.format_exception_only(type(error), error)[0]
    header = exception_only.splitlines()[0]
    # Make sure to not send random ASCII sequences to a log file.
    if sys.stderr.isatty():
        header = colored(header, color="red", attrs=["bold"])
    print(f"Bailing out: {header}", file=sys.stderr)
    sys.exit(exit_code)


@contextmanager
def execute_or_bail():
    """
    Either execute (the wrapped code) successfully or bail out with a helpful error message.

    Also measures execution time and does some basic error handling so that commands can be
    chained, UNIX-style.
    """
    timer = Timer()
    try:
        yield
    except InvalidArgumentError as exc:
        logger.debug("Caught exception:", exc_info=True)
        logger.error("ETL never got off the ground: %r", exc)
        croak(exc, 1)
    except ETLError as exc:
        logger.critical("Something bad happened in the ETL: %s\n%s", type(exc).__name__, exc, exc_info=True)
        if exc.__cause__ is not None:
            exc_cause_type = type(exc.__cause__)
            logger.info(
                "The direct cause of this exception was: '%s.%s'",
                exc_cause_type.__module__,
                exc_cause_type.__qualname__,
            )
        logger.info("Ran for %.2fs before this untimely end!", timer.elapsed)
        croak(exc, 2)
    except Exception as exc:
        logger.critical("Something terrible happened:", exc_info=True)
        logger.info("Ran for %.2fs before encountering disaster!", timer.elapsed)
        croak(exc, 3)
    except BaseException as exc:
        logger.critical("Something really terrible happened:", exc_info=True)
        logger.info("Ran for %.2fs before an exceptional termination!", timer.elapsed)
        croak(exc, 5)
    else:
        logger.info("Ran for %.2fs and finished successfully!", timer.elapsed)


def log_command_line():
    logger.info(
        "Starting log for %s with ETL ID %s", etl.config.package_version(), etl.monitor.Monitor.etl_id
    )
    logger.info('Command line: "%s"', " ".join(sys.argv))
    logger.debug("Current working directory: '%s'", os.getcwd())
    logger.info(etl.config.get_release_info())
    logger.debug(etl.config.get_python_info())


def run_arg_as_command(my_name="arthur.py"):
    """
    Use the sub-command's callback in `func` to actually run the sub-command.

    This function can be used as an entry point for a console script.
    """
    parser = build_full_parser(my_name)
    args = parser.parse_args()

    if not args.func:
        parser.print_usage()
<<<<<<< HEAD
    elif args.cluster_id is not None:
        etl.config.load_config(args.config)
=======
        return

    if args.cluster_id is not None:
>>>>>>> 1e95ec78
        submit_step(args.cluster_id, args.sub_command)
        return

    # We need to configure logging before running context because that context expects
    # logging to be setup.
    try:
        etl.logs.configure_logging(args.prolix, args.log_level)
    except Exception as exc:
        croak(exc, 1)

    with execute_or_bail():
        log_command_line()
        etl.config.load_config(args.config)

        # The region must be set for most boto3 calls to succeed.
        os.environ["AWS_DEFAULT_REGION"] = etl.config.get_config_value("resources.VPC.region")

        if hasattr(args, "prefix"):
            # Any command where we can select the "prefix" also needs the bucket.
            # TODO(tom): Need to differentiate between object store (schemas) and data lake
            #     (extracted or unloaded data)
            args.bucket_name = etl.config.get_config_value("object_store.s3.bucket_name")
            etl.config.set_config_value("object_store.s3.prefix", args.prefix)
            etl.config.set_config_value("data_lake.s3.prefix", args.prefix)

            # Create name used as prefix for resources, like DynamoDB tables or SNS topics
            base_env = etl.config.get_config_value("resources.VPC.name").replace("dw-vpc-", "dw-etl-", 1)
            etl.config.set_safe_config_value("resource_prefix", f"{base_env}-{args.prefix}")
        elif etl.config.get_config_value("object_store.s3.prefix") is None:
            etl.config.set_config_value("object_store.s3.prefix", etl.config.env.get_default_prefix())

        if etl.config.get_config_value("arthur_settings.logging.cloudwatch.enabled"):
            prefix = etl.config.get_config_value("object_store.s3.prefix")
            etl.logs.cloudwatch.add_cloudwatch_logging(prefix)

        if args.uses_monitor:
            etl.monitor.start_monitors(args.prefix)
            logger.debug("Setting marker in events table for start of '%s' step", args.sub_command)
            etl.monitor.Monitor.marker_payload(args.sub_command).emit(dry_run=args.dry_run)

        dw_config = etl.config.get_dw_config()
        if isinstance(getattr(args, "pattern", None), etl.names.TableSelector):
            args.pattern.base_schemas = [schema.name for schema in dw_config.schemas]

        args.func(args)


def submit_step(cluster_id, sub_command):
    """Send the current arthur command to a cluster instead of running it locally."""
    # Don't even bother trying to submit the case of 'arthur.py --submit "$CLUSTER_ID"' where
    # CLUSTER_ID is not set.
    if not cluster_id:
        raise InvalidArgumentError("cluster id in submit may not be empty")
    # We need to remove --submit and --config to avoid an infinite loop and insert a redirect
    # to the config directory.
    partial_parser = build_basic_parser("arthur.py")
    done, remaining = partial_parser.parse_known_args()
    try:
        client = boto3.client("emr")
        response = client.add_job_flow_steps(
            JobFlowId=cluster_id,
            Steps=[
                {
                    "Name": "Arthur command: {}".format(str(sub_command).upper()),
                    # For "interactive" steps, allow a sequence of steps to continue after
                    # failure of prior step.
                    "ActionOnFailure": "CONTINUE",
                    "HadoopJarStep": {
                        "Jar": "command-runner.jar",
                        "Args": [
                            etl.config.etl_tmp_dir("venv/bin/arthur.py"),
                            "--config",
                            etl.config.etl_tmp_dir("config"),
                        ]
                        + remaining,
                    },
                }
            ],
        )
        step_id = response["StepIds"][0]
        status = client.describe_step(ClusterId=cluster_id, StepId=step_id)
        json.dump(
            status["Step"], sys.stdout, indent="    ", sort_keys=True, cls=etl.json_encoder.FancyJsonEncoder
        )
        sys.stdout.write("\n")
    except Exception as exc:
        logger.exception("Adding step to job flow failed:")
        croak(exc, 1)


class WideHelpFormatter(argparse.RawTextHelpFormatter):
    """Help formatter for argument parser that sets a wider max for help position."""

    # This boldly ignores the message: "Only the name of this class is considered a public API."
    def __init__(self, prog, indent_increment=2, max_help_position=30, width=None) -> None:
        super().__init__(prog, indent_increment, max_help_position, width)


class FancyArgumentParser(argparse.ArgumentParser):
    """
    Fancier version of the argument parser supporting "@file".

    Add feature to read command line arguments from files and support:
        * One argument per line (whitespace is trimmed)
        * Comments or empty lines (either are ignored)
    This enables direct use of output from show_downstream_dependents and
    show_upstream_dependencies.

    To use this feature, add an argument with "@" and have values ready inside of it, one per line:
        cat > tables <<EOF
        www.users
        www.user_comments
        EOF
        arthur.py load @tables
    """

    def __init__(self, **kwargs) -> None:
        formatter_class = kwargs.pop("formatter_class", WideHelpFormatter)
        fromfile_prefix_chars = kwargs.pop("fromfile_prefix_chars", "@")
        super().__init__(
            formatter_class=formatter_class, fromfile_prefix_chars=fromfile_prefix_chars, **kwargs
        )

    def convert_arg_line_to_args(self, arg_line: str) -> List[str]:
        """
        Return argument from the current line (when arguments are processed from a file).

        >>> parser = FancyArgumentParser()
        >>> parser.convert_arg_line_to_args("--verbose")
        ['--verbose']
        >>> parser.convert_arg_line_to_args(" schema.table ")
        ['schema.table']
        >>> parser.convert_arg_line_to_args(
        ...     "show_dependents.output_compatible # CTAS index=1 is_required=true")
        ['show_dependents.output_compatible']
        >>> parser.convert_arg_line_to_args(" # single-line comment")
        []
        >>> parser.convert_arg_line_to_args("--config accidentally_on_one_line")
        Traceback (most recent call last):
        ValueError: unrecognizable argument value in line: --config accidentally_on_one_line
        """
        args = shlex.split(arg_line, comments=True)
        if len(args) > 1:
            raise ValueError("unrecognizable argument value in line: {}".format(arg_line.strip()))
        return args


def isoformat_datetime_string(argument):
    # "isoformat" is used as a verb here.
    return datetime.strptime(argument, "%Y-%m-%dT%H:%M:%S")


def build_basic_parser(prog_name, description=None):
    """
    Build basic parser that knows about the configuration setting.

    The `--config` option is central and can be easily avoided using the environment
    variable so is always here (meaning between 'arthur.py' and the sub-command).

    Similarly, '--submit-to-cluster' is shared for all sub-commands.
    """
    parser = FancyArgumentParser(prog=prog_name, description=description, fromfile_prefix_chars="@")
    default_config = os.environ.get("DATA_WAREHOUSE_CONFIG", "./config")

    group = parser.add_mutually_exclusive_group()
    group.add_argument(
        "-c",
        "--config",
        help="add configuration path or file (default: '%s')" % default_config,
        action="append",
        default=[default_config],
    )
    group.add_argument("--submit-to-cluster", help="submit this command to the cluster", dest="cluster_id")

    # Set some defaults (in case no sub-command's add_to_parser is called)
    parser.set_defaults(prolix=None)
    parser.set_defaults(log_level=None)
    parser.set_defaults(func=None)
    return parser


def build_full_parser(prog_name):
    """
    Build a parser by adding sub-parsers for sub-commands.

    Other options, even if shared between sub-commands, are in the sub-parsers to avoid
    having to awkwardly insert them between program name and sub-command name.

    :param prog_name: Name that should show up as command name in help
    :return: instance of ArgumentParser that is ready to parse and run sub-commands
    """
    parser = build_basic_parser(prog_name, description="This script allows to drive the ETL steps.")

    package = etl.config.package_version()
    parser.add_argument("-V", "--version", action="version", version=f"%(prog)s ({package})")

    # Details for sub-commands lives with sub-classes of sub-commands.
    # Hungry? Get yourself a sub-way.
    subparsers = parser.add_subparsers(
        help="specify one of these sub-commands (which can all provide more help)",
        title="available sub-commands",
        dest="sub_command",
    )
    for klass in [
        # TODO(tom): Split into common and infrequent commands, sort alphabetically.
        # Commands to deal with data warehouse as admin
        InitializeSetupCommand,
        ShowRandomPassword,
        CreateGroupsCommand,
        CreateUserCommand,
        UpdateUserCommand,
        RunSqlCommand,
        # Commands to help with table designs and uploading them
        BootstrapSourcesCommand,
        BootstrapTransformationsCommand,
        ValidateDesignsCommand,
        ExplainQueryCommand,
        RunQueryCommand,
        CheckConstraintsCommand,
        ShowDdlCommand,
        CreateIndexCommand,
        SyncWithS3Command,
        ShowDownstreamDependentsCommand,
        ShowUpstreamDependenciesCommand,
        # ETL commands to extract, load (or update), or transform
        ExtractToS3Command,
        LoadDataWarehouseCommand,
        UpgradeDataWarehouseCommand,
        UpdateDataWarehouseCommand,
        UnloadDataToS3Command,
        # Helper commands (database)
        CreateExternalSchemasCommand,
        CreateSchemasCommand,
        PromoteSchemasCommand,
        PingCommand,
        TerminateSessionsCommand,
        VacuumCommand,
        # Helper commands (filesystem)
        ListFilesCommand,
        # Environment commands
        RenderTemplateCommand,
        ShowValueCommand,
        ShowVarsCommand,
        ShowPipelinesCommand,
        DeleteFinishedPipelinesCommand,
        QueryEventsCommand,
        SummarizeEventsCommand,
        TailEventsCommand,
        TailLogsCommand,
        # General and development commands
        ShowHelpCommand,
        SelfTestCommand,
    ]:
        cmd = klass()
        cmd.add_to_parser(subparsers)

    return parser


def add_standard_arguments(parser: argparse.ArgumentParser, option_names: Iterable[str]) -> None:
    """
    Add from set of "standard" arguments.

    They are "standard" in that the name and description should be the same when used
    by multiple sub-commands.
    """
    options = frozenset(option_names)
    if "dry-run" in options:
        parser.add_argument("-n", "--dry-run", help="do not modify stuff", default=False, action="store_true")
    if "prefix" in options:
        parser.add_argument(
            "-p",
            "--prefix",
            help="select prefix in S3 bucket (default unless value is set in settings: '%(default)s')",
            default=etl.config.env.get_default_prefix(),
        )
    if "scheme" in options:
        group = parser.add_mutually_exclusive_group()
        group.add_argument(
            "-l",
            "--local-files",
            help="use files available on local filesystem (default)",
            action="store_const",
            const="file",
            dest="scheme",
            default="file",
        )
        group.add_argument(
            "-r", "--remote-files", help="use files in S3", action="store_const", const="s3", dest="scheme"
        )
    if "max-concurrency" in options:
        parser.add_argument(
            "-x",
            "--max-concurrency",
            metavar="N",
            type=int,
            help="set max number of parallel loads to N (overrides "
            "'resources.RedshiftCluster.max_concurrency')",
        )
    if "wlm-query-slots" in options:
        parser.add_argument(
            "-w",
            "--wlm-query-slots",
            metavar="N",
            type=int,
            help="set the number of Redshift WLM query slots used for transformations"
            " (overrides 'resources.RedshiftCluster.wlm_query_slots')",
        )
    if "skip-copy" in options:
        parser.add_argument(
            "-y",
            "--skip-copy",
            help="skip the COPY and INSERT commands (this leaves tables empty, used for validation)",
            action="store_true",
        )
    if "continue-from" in options:
        parser.add_argument(
            "--continue-from",
            help="skip forward in execution until the specified relation, then work forward from it"
            " (the special token '*' is allowed to signify continuing from the first relation,"
            " use ':transformations' as the argument to continue from the first transformation,)"
            " otherwise specify an exact relation or source name)",
        )
    if "pattern" in options:
        parser.add_argument(
            "pattern",
            action=StorePatternAsSelector,
            help="glob pattern or identifier to select table(s) or view(s)",
            nargs="*",
        )
    if "one-pattern" in options:
        parser.add_argument(
            "pattern",
            action=StorePatternAsSelector,
            help="glob pattern or identifier to select table or view",
            nargs=1,
        )


class StorePatternAsSelector(argparse.Action):
    """Store the list of glob patterns (to pick tables) as a TableSelector instance."""

    def __call__(self, parser, namespace, values, option_string=None):
        selector = etl.names.TableSelector(values)
        setattr(namespace, self.dest, selector)


class SubCommand(abc.ABC):
    """Abstract parent class for all commands which add sub-parsers and callbacks."""

    # By default, commands do not have monitor events.
    uses_monitor = False

    def __init__(self, name: str, help_: str, description: str, aliases: Optional[List[str]] = None) -> None:
        self.name = name
        self.help = help_
        self.description = description
        self.aliases = aliases

    def add_to_parser(self, parent_parser) -> argparse.ArgumentParser:
        if self.aliases is not None:
            parser = parent_parser.add_parser(
                self.name, help=self.help, description=self.description, aliases=self.aliases
            )
        else:
            parser = parent_parser.add_parser(self.name, help=self.help, description=self.description)
        parser.set_defaults(func=self.callback)
        parser.set_defaults(uses_monitor=self.uses_monitor)

        # Log level and prolix setting need to be always known since `run_arg_as_command` depends
        # on them.
        # TODO move this into a parent parser and merge with --submit, --config
        group = parser.add_mutually_exclusive_group()
        group.add_argument(
            "-o", "--prolix", action="store_true", default=False, help="send full log to console"
        )
        group.add_argument(
            "-v",
            "--verbose",
            action="store_const",
            const="DEBUG",
            dest="log_level",
            help="increase verbosity",
        )
        group.add_argument(
            "-q",
            "--quiet",
            action="store_const",
            const="WARNING",
            dest="log_level",
            help="decrease verbosity",
        )
        # Cannot be set on the command line since changing it is not supported by file sets.
        parser.set_defaults(table_design_dir="./schemas")

        self.add_arguments(parser)
        return parser

    @staticmethod
    def location(args, default_scheme=None):
        """
        Decide whether we should focus on local or remote files.

        This returns the appropriate "location" information. This expects args to be a Namespace
        instance from the argument parser with "table_design_dir", "bucket_name", "prefix",
        and hopefully "scheme" as fields.
        """
        scheme = getattr(args, "scheme", default_scheme)
        if scheme == "file":
            return scheme, "localhost", args.table_design_dir
        if scheme == "s3":
            return scheme, args.bucket_name, args.prefix
        raise ETLSystemError("scheme invalid")

    def find_relation_descriptions(
        self, args, default_scheme=None, required_relation_selector=None, return_all=False
    ):
        """
        Most commands need to collect file sets and create relation descriptions around those.

        Commands vary slightly as to what error handling they want to do and whether they need all
        possible descriptions or a selected subset.

        If a "required relation" selector is passed in, we first pick up ALL descriptions (to be
        able to build a dependency tree), build the dependency order, then pick out the matching
        descriptions.

        Set the default_scheme to "s3" to leverage the object store -- avoid relying on having
        current files locally and instead opt for the "publish first, then use S3" pattern.
        """
        if return_all or required_relation_selector is not None:
            selector = etl.names.TableSelector(base_schemas=args.pattern.base_schemas)
        else:
            selector = args.pattern
        file_sets = etl.file_sets.find_file_sets(self.location(args, default_scheme), selector)

        descriptions = etl.relation.RelationDescription.from_file_sets(
            file_sets, required_relation_selector=required_relation_selector
        )

        if not return_all and required_relation_selector is not None:
            descriptions = [
                description
                for description in descriptions
                if args.pattern.match(description.target_table_name)
            ]

        return descriptions

    @abc.abstractmethod
    def add_arguments(self, parser):
        ...

    @abc.abstractmethod
    def callback(self, args):
        ...


class InitializeSetupCommand(SubCommand):
    def __init__(self):
        super().__init__(
            "initialize",
            "create ETL database",
            "(Re)create database referenced in ETL credential, optionally creating users and"
            " groups. Normally, we expect this to be a validation database (name starts with"
            " 'validation'). When bringing up your primary production or development database,"
            " use the --force option.",
        )

    def add_arguments(self, parser):
        add_standard_arguments(parser, ["dry-run"])
        parser.add_argument(
            "-f",
            "--force",
            help="destructively initialize the referenced database regardless"
            " of whether it looks like a validation database",
            default=False,
            action="store_true",
        )
        parser.add_argument(
            "-u",
            "--with-user-creation",
            help="create users and groups before (re)creating database",
            default=False,
            action="store_true",
        )

    def callback(self, args):
        with etl.db.log_error():
            etl.data_warehouse.initial_setup(
                with_user_creation=args.with_user_creation, force=args.force, dry_run=args.dry_run
            )


class ShowRandomPassword(SubCommand):
    def __init__(self):
        super().__init__(
            "show_random_password",
            "show a random password compatible with Redshift",
            "Show a random password with upper-case, lower-case and a number.",
        )

    def add_arguments(self, parser):
        parser.set_defaults(log_level="CRITICAL")

    def callback(self, args):
        random_password = uuid.uuid4().hex
        example_password = random_password[:16].upper() + random_password[16:].lower()
        print(example_password)


class CreateGroupsCommand(SubCommand):
    def __init__(self):
        super().__init__(
            "create_groups",
            "create all groups from the configuration",
            "Make sure that all groups mentioned in the configuration file actually exist."
            " (This allows to specify a group (as reader or writer) on a schema when that"
            " group does not appear with a user and thus may not have been previously"
            " created using a 'create_user' call.)",
        )

    def add_arguments(self, parser):
        add_standard_arguments(parser, ["dry-run"])

    def callback(self, args):
        with etl.db.log_error():
            etl.data_warehouse.create_groups(dry_run=args.dry_run)


class CreateUserCommand(SubCommand):
    def __init__(self):
        super().__init__(
            "create_user",
            "add new user",
            "Add new user and set group membership, optionally create a personal schema."
            " It is ok to re-initialize a user defined in a settings file."
            " Note that you have to set a password for the user in your '~/.pgpass' file"
            " before invoking this command. The password must be valid in Redshift,"
            " so must contain upper-case and lower-case characters as well as numbers.",
        )

    def add_arguments(self, parser):
        add_standard_arguments(parser, ["dry-run"])
        parser.add_argument("-g", "--group", help="add user to specified group")
        parser.add_argument(
            "-a", "--add-user-schema", help="add new schema, writable for the user", action="store_true"
        )
        parser.add_argument("username", help="name for new user")

    def callback(self, args):
        with etl.db.log_error():
            etl.data_warehouse.create_new_user(
                args.username, group=args.group, add_user_schema=args.add_user_schema, dry_run=args.dry_run
            )


class UpdateUserCommand(SubCommand):
    def __init__(self):
        super().__init__(
            "update_user",
            "update user's group, password, and path",
            "For an existing user, update group membership, password, and search path."
            " Note that you have to set a password for the user in your '~/.pgpass' file"
            " before invoking this command if you want to update the password. The password must"
            " be valid in Redshift, so must contain upper-case and lower-case characters as well"
            " as numbers. If you leave the line out, the password will not be changed.",
        )

    def add_arguments(self, parser):
        add_standard_arguments(parser, ["dry-run"])
        parser.add_argument("-g", "--group", help="add user to specified group")
        parser.add_argument(
            "-a", "--add-user-schema", help="add new schema, writable for the user", action="store_true"
        )
        parser.add_argument("username", help="name of existing user")

    def callback(self, args):
        with etl.db.log_error():
            etl.data_warehouse.update_user(
                args.username, group=args.group, add_user_schema=args.add_user_schema, dry_run=args.dry_run
            )


class RunSqlCommand(SubCommand):
    def __init__(self):
        super().__init__(
            "run_sql_template",
            "run one of the canned queries",
            "Run a query from the templates, optionally with a target relation,"
            " or list all the available SQL templates.",
        )

    def add_arguments(self, parser):
        add_standard_arguments(parser, ["prefix"])
        group = parser.add_mutually_exclusive_group(required=True)
        group.add_argument("-l", "--list", help="list available templates", action="store_true")
        group.add_argument("template", help="name of SQL template", nargs="?")
        as_user = parser.add_mutually_exclusive_group()
        as_user.add_argument(
            "-a", "--as-admin-user", help="connect as admin user", action="store_true", dest="use_admin"
        )
        as_user.add_argument(
            "-e",
            "--as-etl-user",
            action="store_false",
            dest="use_admin",
            help="connect as ETL user (default)",
        )
        parser.add_argument(
            action=StorePatternAsSelector,
            dest="schemas",
            help="select schemas for the query (not all templates may use this)",
            nargs="*",
        )

    def callback(self, args):
        if args.list:
            etl.templates.list_sql_templates()
            return

        dw_config = etl.config.get_dw_config()
        try:
            args.schemas.base_schemas = [schema.name for schema in dw_config.schemas]
        except ValueError as exc:
            raise InvalidArgumentError("schemas must be part of configuration") from exc

        dsn = dw_config.dsn_admin_on_etl_db if args.use_admin else dw_config.dsn_etl
        sql_stmt = etl.templates.render_sql(args.template)
        sql_args = {"selected_schemas": tuple(args.schemas.selected_schemas())}
        rows = etl.db.run_statement_with_args(dsn, sql_stmt, sql_args)
        etl.db.print_result(f"Running template: '{args.template}'", rows)


class BootstrapSourcesCommand(SubCommand):
    def __init__(self):
        super().__init__(
            "bootstrap_sources",
            "bootstrap schema information from sources",
            "Download schema information from upstream sources and compare against current table"
            " designs. If there is no current design file, then create one as a starting point.",
            aliases=["design"],
        )

    def add_arguments(self, parser):
        add_standard_arguments(parser, ["pattern", "dry-run"])
        group = parser.add_mutually_exclusive_group()
        group.add_argument(
            "-f",
            "--force",
            action="store_true",
            default=False,
            help="overwrite table design file if it already exists",
        )
        group.add_argument(
            "-u",
            "--update",
            action="store_true",
            default=False,
            help="merge new information with existing table design",
        )

    def callback(self, args):
        local_files = etl.file_sets.find_file_sets(
            self.location(args, "file"), args.pattern, allow_empty=True
        )
        etl.design.bootstrap.bootstrap_sources(
            args.pattern,
            args.table_design_dir,
            local_files,
            update=args.update,
            replace=args.force,
            dry_run=args.dry_run,
        )


class BootstrapTransformationsCommand(SubCommand):
    def __init__(self):
        super().__init__(
            "bootstrap_transformations",
            "bootstrap schema information from transformations",
            "Download schema information as if transformation had been run in data warehouse."
            " If there is no local design file, then create one as a starting point."
            " (With 'check-only', no file is written and only changes in the design are flagged.)",
            aliases=["auto_design"],
        )

    def add_arguments(self, parser):
        add_standard_arguments(parser, ["dry-run"])
        group = parser.add_mutually_exclusive_group()
        group.add_argument(
            "-f",
            "--force",
            action="store_true",
            default=False,
            help="overwrite table design file if it already exists",
        )
        group.add_argument(
            "-u",
            "--update",
            action="store_true",
            default=False,
            help="merge new information with existing table design",
        )
        parser.add_argument(
            "type",
            choices=["CTAS", "VIEW", "update", "check-only"],
            help="pick whether to create table designs for 'CTAS' or 'VIEW' relations"
            " , update the current relation, or check the current designs",
        )
        # Note that patterns must follow the choice of CTAS, VIEW, update etc.
        add_standard_arguments(parser, ["pattern"])

    def callback(self, args):
        if args.update and args.type not in ("CTAS", "VIEW"):
            raise InvalidArgumentError("option '--update' should be used with CTAS or VIEW only")
        local_files = etl.file_sets.find_file_sets(self.location(args, "file"), args.pattern)
        etl.design.bootstrap.bootstrap_transformations(
            args.table_design_dir,
            local_files,
            args.type if args.type in ("CTAS", "VIEW") else None,
            check_only=args.type == "check-only",
            update=args.update or args.type == "update",
            replace=args.force,
            dry_run=args.dry_run,
        )


class SyncWithS3Command(SubCommand):
    def __init__(self):
        super().__init__(
            "sync",
            "copy table design files to S3",
            "Copy table design files from your local directory to S3."
            " By default, this also copies configuration files"
            " (*.yaml or *.sh files in config directories, excluding credentials*.sh).",
        )

    def add_arguments(self, parser):
        add_standard_arguments(parser, ["pattern", "prefix", "dry-run"])
        parser.add_argument(
            "-d",
            "--deploy-config",
            action="store_true",
            default=True,
            help="sync local settings files (*.yaml, *.sh) to <prefix>/config folder (default)",
        )
        parser.add_argument(
            "--without-deploy-config",
            action="store_false",
            dest="deploy_config",
            help="do not sync local settings files (*.yaml, *.sh) to <prefix>/config folder",
        )
        parser.add_argument(
            "--delete",
            action="store_true",
            default=False,
            help="delete matching table design and SQL files to make sure target has no extraneous files",
        )
        parser.add_argument(
            "-f",
            "--force",
            action="store_true",
            default=False,
            help="force sync which deletes all matching files, including data",
        )

    def callback(self, args):
        relations = self.find_relation_descriptions(args, default_scheme="file")
        etl.sync.sync_with_s3(
            relations,
            args.config,
            args.bucket_name,
            args.prefix,
            deploy_config=args.deploy_config,
            delete_schemas_pattern=args.pattern if args.delete or args.force else None,
            delete_data_pattern=args.pattern if args.force else None,
            dry_run=args.dry_run,
        )


class ExtractToS3Command(SubCommand):
    uses_monitor = True

    def __init__(self):
        super().__init__(
            "extract",
            "extract data from upstream sources",
            "Extract table contents from upstream databases (unless you decide to use existing"
            " data files) and then gather references to data files in S3 into manifests file."
            " (This last step is the only step needed for static sources where data is created"
            " outside the ETL.)",
        )

    def add_arguments(self, parser):
        add_standard_arguments(parser, ["pattern", "prefix", "dry-run"])
        group = parser.add_mutually_exclusive_group()
        group.add_argument(
            "--with-sqoop",
            help="extract data using Sqoop (using 'sqoop import', this is the default)",
            const="sqoop",
            action="store_const",
            dest="extractor",
            default="sqoop",
        )
        group.add_argument(
            "--with-spark",
            help="extract data using Spark Dataframe (using submit_arthur.sh)",
            const="spark",
            action="store_const",
            dest="extractor",
        )
        group.add_argument(
            "--use-existing-csv-files",
            action="store_const",
            const="manifest-only",
            dest="extractor",
            help="skip extraction and go straight to creating manifest files, "
            "implied default for static sources",
        )
        parser.add_argument(
            "-k",
            "--keep-going",
            action="store_true",
            default=False,
            help="extract as much data as possible, ignoring errors along the way",
        )
        parser.add_argument(
            "-m",
            "--max-partitions",
            help="set max number of partitions to write to N (overrides 'resources.EMR.max_partitions')",
            metavar="N",
            type=int,
        )
        parser.add_argument(
            "--use-sampling",
            action="store_true",
            default=False,
            help="use only 10%% of rows in extracted tables that are larger than 100MB",
        )

    def callback(self, args):
        dw_config = etl.config.get_dw_config()
        max_partitions = args.max_partitions or etl.config.get_config_int("resources.EMR.max_partitions")
        if max_partitions < 1:
            raise InvalidArgumentError("option for max partitions must be >= 1")
        if args.extractor not in ("sqoop", "spark", "manifest-only"):
            raise ETLSystemError("bad extractor value: {}".format(args.extractor))

        # Make sure that there is a Spark environment. If not, re-launch with spark-submit.
        # (Without this step, the Spark context is unknown and we won't be able to create a
        # SQL context.)
        if args.extractor == "spark" and "SPARK_ENV_LOADED" not in os.environ:
            # Try the full path (in the EMR cluster), or try without path and hope for the best.
            submit_arthur = etl.config.etl_tmp_dir("venv/bin/submit_arthur.sh")
            if not os.path.exists(submit_arthur):
                submit_arthur = "submit_arthur.sh"
            logger.info("Restarting to submit to cluster (using '%s')", submit_arthur)
            print("+ exec {} {}".format(submit_arthur, " ".join(sys.argv)), file=sys.stderr)
            os.execvp(submit_arthur, (submit_arthur,) + tuple(sys.argv))
            sys.exit(1)

        descriptions = self.find_relation_descriptions(
            args, default_scheme="s3", required_relation_selector=dw_config.required_in_full_load_selector
        )
        etl.extract.extract_upstream_sources(
            args.extractor,
            dw_config.schemas,
            descriptions,
            max_partitions=max_partitions,
            use_sampling=args.use_sampling,
            keep_going=args.keep_going,
            dry_run=args.dry_run,
        )


class LoadDataWarehouseCommand(SubCommand):
    uses_monitor = True

    def __init__(self):
        super().__init__(
            "load",
            "load data into source tables and forcefully update all dependencies",
            "Load data into the data warehouse from files in S3, which will *rebuild* the data"
            " warehouse. This will operate on entire schemas at once, which will be backed up as"
            " necessary. It is an error to try to select tables unless they are all the tables in"
            " the schema.",
        )

    def add_arguments(self, parser):
        add_standard_arguments(
            parser, ["pattern", "prefix", "max-concurrency", "wlm-query-slots", "skip-copy", "dry-run"]
        )
        parser.add_argument(
            "--concurrent-extract",
            help="watch DynamoDB for extract step completion and load source tables as extracts"
            " finish assuming another Arthur in this prefix is running extract"
            " (default: %(default)s)",
            default=False,
            action="store_true",
        )
        parser.add_argument(
            "--without-staging-schemas",
            help="do NOT do all the work in hidden schemas and publish to standard names on"
            " completion (default: use staging schemas)",
            default=True,
            action="store_false",
            dest="use_staging_schemas",
        )
        parser.add_argument(
            "--skip-loading-sources",
            action="store_true",
            default=False,
            help="Skip loading data from sources (but still build the tables)",
        )

    def callback(self, args):
        dw_config = etl.config.get_dw_config()
        try:
            args.pattern.selected_schemas()
        except ValueError as exc:
            raise InvalidArgumentError(exc) from exc

        relations = self.find_relation_descriptions(
            args,
            default_scheme="s3",
            required_relation_selector=dw_config.required_in_full_load_selector,
            return_all=True,
        )
        max_concurrency = args.max_concurrency or etl.config.get_config_int(
            "resources.RedshiftCluster.max_concurrency", 1
        )
        wlm_query_slots = args.wlm_query_slots or etl.config.get_config_int(
            "resources.RedshiftCluster.wlm_query_slots", 1
        )
        etl.load.load_data_warehouse(
            relations,
            args.pattern,
            max_concurrency=max_concurrency,
            wlm_query_slots=wlm_query_slots,
            concurrent_extract=args.concurrent_extract,
            skip_copy=args.skip_copy,
            skip_loading_sources=args.skip_loading_sources,
            use_staging=args.use_staging_schemas,
            dry_run=args.dry_run,
        )


class UpgradeDataWarehouseCommand(SubCommand):
    uses_monitor = True

    def __init__(self):
        super().__init__(
            "upgrade",
            "load data into source or CTAS tables and create dependent VIEWS along the way",
            "Delete selected tables and views, then rebuild them along with all of relations"
            " that depend on the selected ones. This is for debugging since the rebuild is"
            " visible to users (i.e. outside a transaction).",
        )

    def add_arguments(self, parser):
        add_standard_arguments(
            parser,
            [
                "pattern",
                "prefix",
                "max-concurrency",
                "wlm-query-slots",
                "continue-from",
                "skip-copy",
                "dry-run",
            ],
        )
        parser.add_argument(
            "--only-selected",
            action="store_true",
            default=False,
            help="skip rebuilding relations that depend on the selected ones"
            " (leaves warehouse in inconsistent state, for debugging only)",
        )
        parser.add_argument(
            "--include-immediate-views",
            action="store_true",
            help="include views that are downstream of selected relations without any CTAS before"
            " (this is the default and only useful with '--only-selected', for debugging only)",
        )
        group = parser.add_mutually_exclusive_group()
        group.add_argument(
            "--with-staging-schemas",
            action="store_true",
            default=False,
            dest="use_staging_schemas",
            help="do all the work using hidden schemas (default: do not use staging schemas,"
            " note this is the opposite of 'load' command)",
        )
        group.add_argument(
            "--into-schema",
            dest="target_schema",
            help="build relations in this target schema (selected relations must not depend on each other)",
        )

    def callback(self, args):
        if args.target_schema and len(args.pattern) == 0:
            raise InvalidArgumentError("option '--into-schema' requires that relations are selected")
        if args.include_immediate_views and not args.only_selected:
            logger.warning("Option '--include-immediate-views' is default unless '--only-selected' is used")
        if args.target_schema and not args.only_selected:
            logger.warning("Option '--into-schema' implies '--only-selected'")
            args.only_selected = True
        dw_config = etl.config.get_dw_config()
        relations = self.find_relation_descriptions(
            args,
            default_scheme="s3",
            required_relation_selector=dw_config.required_in_full_load_selector,
            return_all=True,
        )
        max_concurrency = args.max_concurrency or etl.config.get_config_int(
            "resources.RedshiftCluster.max_concurrency", 1
        )
        wlm_query_slots = args.wlm_query_slots or etl.config.get_config_int(
            "resources.RedshiftCluster.wlm_query_slots", 1
        )
        etl.load.upgrade_data_warehouse(
            relations,
            args.pattern,
            max_concurrency=max_concurrency,
            wlm_query_slots=wlm_query_slots,
            only_selected=args.only_selected,
            include_immediate_views=args.include_immediate_views,
            continue_from=args.continue_from,
            use_staging=args.use_staging_schemas,
            target_schema=args.target_schema,
            skip_copy=args.skip_copy,
            dry_run=args.dry_run,
        )


class UpdateDataWarehouseCommand(SubCommand):
    uses_monitor = True

    def __init__(self):
        super().__init__(
            "update",
            "update data in the data warehouse from files in S3",
            "Load data into data warehouse from files in S3 and then update all dependent"
            " CTAS relations (within a transaction).",
        )

    def add_arguments(self, parser):
        add_standard_arguments(parser, ["pattern", "prefix", "wlm-query-slots", "dry-run"])
        parser.add_argument(
            "--only-selected",
            help="only load data into selected relations"
            " (leaves warehouse in inconsistent state, for debugging only, default: %(default)s)",
            default=False,
            action="store_true",
        )
        parser.add_argument(
            "--scheduled-start-time",
            metavar="TIME",
            default=None,
            type=isoformat_datetime_string,
            help="require recent successful extract events for all selected source relations "
            "after UTC time TIME (or, by default, don't require extract events)",
        )
        parser.add_argument(
            "--vacuum",
            help="run vacuum after the update to tidy up the place (default: %(default)s)",
            default=False,
            action="store_true",
        )

    def callback(self, args):
        relations = self.find_relation_descriptions(args, default_scheme="s3", return_all=True)
        wlm_query_slots = args.wlm_query_slots or etl.config.get_config_int(
            "resources.RedshiftCluster.wlm_query_slots", 1
        )
        etl.load.update_data_warehouse(
            relations,
            args.pattern,
            wlm_query_slots=wlm_query_slots,
            only_selected=args.only_selected,
            run_vacuum=args.vacuum,
            start_time=args.scheduled_start_time,
            dry_run=args.dry_run,
        )


class UnloadDataToS3Command(SubCommand):
    uses_monitor = True

    def __init__(self):
        super().__init__(
            "unload",
            "unload data from data warehouse to files in S3",
            "Unload data from data warehouse into CSV files in S3 (along with files of column names).",
        )

    def add_arguments(self, parser):
        add_standard_arguments(parser, ["pattern", "prefix", "dry-run"])
        parser.add_argument(
            "-f",
            "--force",
            help="enable ALLOWOVERWRITE option to replace existing data files in S3",
            action="store_true",
        )
        parser.add_argument(
            "-k",
            "--keep-going",
            help="unload as much data as possible, ignoring errors along the way",
            default=False,
            action="store_true",
        )

    def callback(self, args):
        descriptions = self.find_relation_descriptions(args, default_scheme="s3")
        etl.unload.unload_to_s3(
            descriptions, allow_overwrite=args.force, keep_going=args.keep_going, dry_run=args.dry_run
        )


class CreateExternalSchemasCommand(SubCommand):
    def __init__(self):
        super().__init__(
            "create_external_schemas",
            "create external schemas from data warehouse config",
            "Create external schemas with configured database and IAM role, then set permissions."
            " (Any patterns must be schema names.)",
        )

    def add_arguments(self, parser):
        add_standard_arguments(parser, ["dry-run"])
        parser.add_argument(
            "schema", action=StorePatternAsSelector, help="name of external schema", nargs="*"
        )

    def callback(self, args):
        dw_config = etl.config.get_dw_config()
        try:
            args.schema.base_schemas = [schema.name for schema in dw_config.external_schemas]
        except ValueError as exc:
            raise InvalidArgumentError("selected schema is not external") from exc
        try:
            selected = args.schema.selected_schemas()
        except ValueError as exc:
            raise InvalidArgumentError("patterns must match schemas") from exc
        schemas = [schema for schema in dw_config.external_schemas if schema.name in selected]
        with etl.db.log_error():
            etl.data_warehouse.create_external_schemas(schemas, dry_run=args.dry_run)


class CreateSchemasCommand(SubCommand):
    def __init__(self):
        super().__init__(
            "create_schemas",
            "create schemas from data warehouse config",
            "Create schemas as configured and set permissions."
            " Optionally move existing schemas to backup or create in staging position."
            " (Any patterns must be schema names.)",
        )

    def add_arguments(self, parser):
        add_standard_arguments(parser, ["pattern", "dry-run"])
        group = parser.add_mutually_exclusive_group()
        group.add_argument(
            "-b", "--with-backup", help="backup any existing schemas", default=False, action="store_true"
        )
        group.add_argument(
            "--with-staging", help="create schemas in staging position", default=False, action="store_true"
        )

    def callback(self, args):
        dw_config = etl.config.get_dw_config()
        schema_names = args.pattern.selected_schemas()
        schemas = [schema for schema in dw_config.schemas if schema.name in schema_names]
        with etl.db.log_error():
            if args.with_backup:
                etl.data_warehouse.backup_schemas(schemas, dry_run=args.dry_run)
            etl.data_warehouse.create_schemas(schemas, use_staging=args.with_staging, dry_run=args.dry_run)


class PromoteSchemasCommand(SubCommand):
    def __init__(self):
        super().__init__(
            "promote_schemas",
            "move staging or backup schemas into standard position",
            "Move hidden schemas (staging or backup) to standard position (schema names and"
            " permissions). When promoting from staging, current standard position schemas are"
            " backed up first. Promoting (ie, restoring) a backup should only happen after a load"
            " finished successfully but left bad data behind.",
        )

    def add_arguments(self, parser):
        add_standard_arguments(parser, ["pattern", "dry-run"])
        parser.add_argument(
            "--from-position",
            help="which hidden schema should be promoted",
            choices=["staging", "backup"],
            required=True,
        )

    def callback(self, args):
        dw_config = etl.config.get_dw_config()
        schema_names = args.pattern.selected_schemas()
        schemas = [schema for schema in dw_config.schemas if schema.name in schema_names]
        with etl.db.log_error():
            if args.from_position == "staging":
                etl.data_warehouse.publish_schemas(schemas, dry_run=args.dry_run)
            elif args.from_position == "backup":
                etl.data_warehouse.restore_schemas(schemas, dry_run=args.dry_run)


class ValidateDesignsCommand(SubCommand):
    def __init__(self):
        super().__init__(
            "validate",
            "validate table design files",
            "Validate table designs by checking their syntax and compatibility with the database"
            " (use '-nskq' to see only errors or warnings, without connecting to a database).",
        )

    def add_arguments(self, parser):
        add_standard_arguments(parser, ["pattern", "prefix", "scheme"])
        parser.add_argument(
            "-k",
            "--keep-going",
            help="ignore errors and test as many files as possible",
            default=False,
            action="store_true",
        )
        parser.add_argument(
            "-s",
            "--skip-sources-check",
            help="skip check of designs against upstream databases",
            default=False,
            action="store_true",
        )
        parser.add_argument(
            "-n",
            "--skip-dependencies-check",
            help="skip check of dependencies in designs against data warehouse",
            default=False,
            action="store_true",
        )

    def callback(self, args):
        # This does not pick up all designs to speed things up but that may lead to false positives.
        descriptions = self.find_relation_descriptions(args)
        etl.validate.validate_designs(
            descriptions,
            keep_going=args.keep_going,
            skip_sources=args.skip_sources_check,
            skip_dependencies=args.skip_dependencies_check,
        )


class RunQueryCommand(SubCommand):
    def __init__(self):
        super().__init__(
            "run_query",
            "run transformation and print result",
            "Run the query for a transformation and show results in a pretty table.",
        )

    def add_arguments(self, parser):
        add_standard_arguments(parser, ["one-pattern", "prefix", "scheme"])
        parser.add_argument(
            "-n",
            "--limit",
            help="limit the number of rows returned by the query",
            type=int,
        )
        parser.add_argument(
            "--with-staging-schemas",
            action="store_true",
            default=False,
            help="use the relations in staging schemas for the query",
        )

    def callback(self, args):
        relations = self.find_relation_descriptions(args)
        transformations = [relation for relation in relations if relation.is_transformation]
        if len(transformations) != 1:
            raise InvalidArgumentError("selected %d transformations" % len(transformations))
        with etl.db.log_error():
            etl.load.run_query(transformations[0], args.limit, args.with_staging_schemas)


class CheckConstraintsCommand(SubCommand):
    def __init__(self):
        super().__init__(
            "check_constraints",
            "check constraints of selected relations",
            "Run all the table constraints for the selected relations",
        )

    def add_arguments(self, parser):
        add_standard_arguments(parser, ["pattern", "prefix", "scheme"])
        parser.add_argument(
            "--with-staging-schemas",
            action="store_true",
            default=False,
            help="use the relations in staging schemas for the query",
        )

    def callback(self, args):
        relations = self.find_relation_descriptions(args)
        with etl.db.log_error():
            etl.load.check_constraints(relations, args.with_staging_schemas)


class ExplainQueryCommand(SubCommand):
    def __init__(self):
        super().__init__(
            "explain",
            "collect explain plans",
            "Run EXPLAIN on queries (for CTAS or VIEW), check query plan for distributions.",
        )

    def add_arguments(self, parser):
        add_standard_arguments(parser, ["pattern", "prefix", "scheme"])

    def callback(self, args):
        dw_config = etl.config.get_dw_config()
        if args.scheme == "file":
            # When running locally, we accept that there be only a SQL file.
            local_files = etl.file_sets.find_file_sets(self.location(args, "file"), args.pattern)
            descriptions = [
                etl.relation.RelationDescription(file_set)
                for file_set in local_files
                if file_set.sql_file_name
            ]
        else:
            # When running with S3, we expect full sets of files (SQL plus table design)
            descriptions = self.find_relation_descriptions(args)
        with etl.db.log_error():
            etl.explain.explain_queries(dw_config.dsn_etl, descriptions)


class ShowDdlCommand(SubCommand):
    def __init__(self):
        super().__init__(
            "show_ddl",
            "show the DDL that will be used to create the table",
            "Show DDL corresponding to the selected relations based on their (local) table designs.",
        )

    def add_arguments(self, parser):
        add_standard_arguments(parser, ["pattern"])

    def callback(self, args):
        local_files = etl.file_sets.find_file_sets(self.location(args, "file"), args.pattern)
        descriptions = [
            etl.relation.RelationDescription(file_set)
            for file_set in local_files
            if file_set.design_file_name
        ]
        etl.dialect.show_ddl(descriptions)


class CreateIndexCommand(SubCommand):
    def __init__(self):
        super().__init__(
            "create_index",
            "create Markdown-formatted index of schemas and tables",
            "Create an index that lists by schema the tables available."
            " It is possible to filter by the groups that have access.",
        )

    def add_arguments(self, parser):
        add_standard_arguments(parser, ["pattern"])
        parser.add_argument(
            "--group", action="append", default=[], help="filter by reader group (repeat as needed)"
        )
        parser.add_argument(
            "--with-columns", action="store_true", help="add detailed tables with column information"
        )

    def callback(self, args):
        dw_config = etl.config.get_dw_config()
        local_files = etl.file_sets.find_file_sets(self.location(args, "file"), args.pattern)
        descriptions = [
            etl.relation.RelationDescription(file_set)
            for file_set in local_files
            if file_set.design_file_name
        ]
        unknown = frozenset(args.group).difference(dw_config.groups)
        if unknown:
            raise InvalidArgumentError(f"unknown group(s): {join_with_single_quotes(unknown)}")
        selected_groups = args.group or dw_config.groups  # Nothing is everything.
        etl.relation.create_index(descriptions, selected_groups, args.with_columns)


class ListFilesCommand(SubCommand):
    def __init__(self):
        super().__init__(
            "ls",
            "list files in local directory or in S3",
            "List files in local directory or in the S3 bucket and starting with prefix by"
            " source, table, and file type."
            " (If sorting by timestamp, only print filename and timestamp.)",
        )

    def add_arguments(self, parser):
        add_standard_arguments(parser, ["pattern", "prefix", "scheme"])
        parser.add_argument(
            "-a",
            "--long-format",
            action="store_true",
            help="add file size and timestamp of last modification",
        )
        parser.add_argument(
            "-t",
            "--sort-by-time",
            action="store_true",
            help="sort files by timestamp (and list in single column)",
        )

    def callback(self, args):
        file_sets = etl.file_sets.find_file_sets(self.location(args), args.pattern)
        etl.file_sets.list_files(file_sets, long_format=args.long_format, sort_by_time=args.sort_by_time)


class PingCommand(SubCommand):
    def __init__(self):
        super().__init__(
            "ping",
            "ping data warehouse or upstream database",
            "Try to connect to the data warehouse or upstream databases to test connection settings.",
        )

    def add_arguments(self, parser):
        group = parser.add_mutually_exclusive_group()
        group.add_argument(
            "-a",
            "--as-admin-user",
            action="store_true",
            dest="use_admin",
            help="try to connect as admin user",
        )
        group.add_argument(
            "-e",
            "--as-etl-user",
            action="store_false",
            dest="use_admin",
            help="try to connect as ETL user (default)",
        )
        group.add_argument(
            "--for-schema",
            help="ping upstream database (instead of data warehouse) based on the target schema",
            action=StorePatternAsSelector,
            nargs="+",
        )

    def callback(self, args):
        dw_config = etl.config.get_dw_config()
        if args.for_schema is None:
            dsn_list = [dw_config.dsn_admin if args.use_admin else dw_config.dsn_etl]
        else:
            try:
                args.for_schema.base_schemas = [
                    schema.name for schema in dw_config.schemas if schema.is_database_source
                ]
            except ValueError as exc:
                raise InvalidArgumentError("selected schema is not for upstream database") from exc
            try:
                selected = args.for_schema.selected_schemas()
            except ValueError as exc:
                raise InvalidArgumentError("patterns must match schemas") from exc
            logger.info("Selected upstream sources based on schema(s): %s", join_with_single_quotes(selected))
            dsn_list = [schema.dsn for schema in dw_config.schemas if schema.name in selected]
        with etl.db.log_error():
            for dsn in dsn_list:
                etl.db.ping(dsn)


class TerminateSessionsCommand(SubCommand):
    def __init__(self):
        super().__init__(
            "terminate_sessions",
            "terminate sessions holding table locks",
            "Terminate sessions that hold table locks and might interfere with the ETL. "
            "This is always run as the admin user.",
        )

    def add_arguments(self, parser):
        add_standard_arguments(parser, ["dry-run"])

    def callback(self, args):
        with etl.db.log_error():
            etl.data_warehouse.terminate_sessions(dry_run=args.dry_run)


class VacuumCommand(SubCommand):
    def __init__(self):
        super().__init__(
            "vacuum",
            "vacuum selected or all tables",
            "Run VACUUM command.",
        )

    def add_arguments(self, parser):
        add_standard_arguments(parser, ["pattern", "prefix", "scheme", "dry-run"])

    def callback(self, args):
        relations = self.find_relation_descriptions(args)
        with etl.db.log_error():
            etl.load.vacuum(relations, dry_run=args.dry_run)


class ShowDownstreamDependentsCommand(SubCommand):
    def __init__(self):
        super().__init__(
            "show_downstream_dependents",
            "show dependent relations",
            "Show relations that follow in execution order and are selected or depend on them.",
            aliases=["show_dependents"],
        )

    def add_arguments(self, parser):
        add_standard_arguments(parser, ["pattern", "prefix", "scheme", "continue-from"])
        group = parser.add_mutually_exclusive_group()
        group.add_argument(
            "--list-dependencies",
            action="store_true",
            dest="with_dependencies",
            help="deprecated in favor of --with-dependencies",
        )
        group.add_argument(
            "--with-dependencies",
            action="store_true",
            help="show list of dependencies (downstream) for every relation",
        )
        group.add_argument(
            "--with-dependents",
            action="store_true",
            help="show list of dependents (upstream) for every relation",
        )

    def callback(self, args):
        dw_config = etl.config.get_dw_config()
        relations = self.find_relation_descriptions(
            args, required_relation_selector=dw_config.required_in_full_load_selector, return_all=True
        )
        etl.load.show_downstream_dependents(
            relations,
            args.pattern,
            continue_from=args.continue_from,
            with_dependencies=args.with_dependencies,
            with_dependents=args.with_dependents,
        )


class ShowUpstreamDependenciesCommand(SubCommand):
    def __init__(self):
        super().__init__(
            "show_upstream_dependencies",
            "show relations that feed the selected relations (including themselves)",
            "Follow dependencies upstream to their sources to chain all relations"
            " that the selected ones depend on (with the selected ones).",
        )

    def add_arguments(self, parser):
        add_standard_arguments(parser, ["pattern", "prefix", "scheme"])

    def callback(self, args):
        dw_config = etl.config.get_dw_config()
        relations = self.find_relation_descriptions(
            args, required_relation_selector=dw_config.required_in_full_load_selector, return_all=True
        )
        etl.load.show_upstream_dependencies(relations, args.pattern)


class RenderTemplateCommand(SubCommand):
    def __init__(self):
        super().__init__(
            "render_template",
            "render selected template by filling in configuration settings",
            "Print template after replacing placeholders (like '${resources.VPC.region}') with"
            " values from the settings files",
        )

    def add_arguments(self, parser):
        parser.set_defaults(log_level="CRITICAL")
        add_standard_arguments(parser, ["prefix"])
        group = parser.add_mutually_exclusive_group(required=True)
        group.add_argument("-l", "--list", action="store_true", help="list available templates")
        group.add_argument("template", help="name of template", nargs="?")
        parser.add_argument("-t", "--compact", action="store_true", help="produce compact output")

    def callback(self, args):
        if args.list:
            etl.templates.list_templates(compact=args.compact)
            return

        print(etl.templates.render(args.template, compact=args.compact), end="")


class ShowValueCommand(SubCommand):
    def __init__(self):
        super().__init__(
            "show_value", "show variable setting", "Print value of variable based on the configuration files."
        )

    def add_arguments(self, parser):
        parser.set_defaults(log_level="CRITICAL")
        add_standard_arguments(parser, ["prefix"])
        parser.add_argument("name", help="print the value for the chosen setting")
        parser.add_argument("default", nargs="?", help="set default in case the setting is unset")

    def callback(self, args):
        etl.config.settings.show_value(args.name, args.default)


class ShowVarsCommand(SubCommand):
    def __init__(self):
        super().__init__(
            "show_vars",
            "show variables available for template files",
            "Print list of variables and their values based on the configuration files."
            " These variables can be used with ${name} substitutions in templates.",
            aliases=["settings"],
        )

    def add_arguments(self, parser):
        parser.set_defaults(log_level="CRITICAL")
        add_standard_arguments(parser, ["prefix"])
        parser.add_argument("name", help="print just the value for the chosen setting", nargs="*")

    def callback(self, args):
        etl.config.settings.show_vars(args.name)


class ShowPipelinesCommand(SubCommand):
    def __init__(self):
        super().__init__(
            "show_pipelines",
            "show installed pipelines",
            "Show information about currently installed pipelines."
            " If you select a single pipeline, more details are revealed.",
        )

    def add_arguments(self, parser):
        parser.add_argument(
            "-j", "--as-json", help="write output in JSON format", action="store_true", default=False
        )
        parser.add_argument("selection", help="pick pipelines using a glob pattern", nargs="*")

    def callback(self, args):
        etl.pipeline.show_pipelines(args.selection, as_json=args.as_json)


class DeleteFinishedPipelinesCommand(SubCommand):
    def __init__(self):
        super().__init__(
            "delete_finished_pipelines",
            "delete pipelines that finished yesterday or before",
            "Delete pipelines if they are finished and they finished more than 24 hours ago.",
        )

    def add_arguments(self, parser):
        add_standard_arguments(parser, ["dry-run"])
        parser.add_argument("selection", help="pick specific pipelines", nargs="*")

    def callback(self, args):
        etl.pipeline.delete_finished_pipelines(args.selection, dry_run=args.dry_run)


class QueryEventsCommand(SubCommand):
    def __init__(self):
        super().__init__(
            "query_events",
            "query the tables of ETL events",
            "Query the table of events written during an ETL. When an ETL is specified, then it is"
            " used as a filter. Otherwise ETLs from the last 48 hours are listed.",
        )

    def add_arguments(self, parser):
        add_standard_arguments(parser, ["prefix"])
        parser.add_argument(
            "--column",
            action="append",
            choices=["step", "event", "elapsed", "rowcount"],
            help="select output column (in addition to target and timestamp),"
            " use multiple times so add more columns",
        )
        parser.add_argument("etl_id", help="pick particular ETL from the past", nargs="?")

    def callback(self, args):
        # TODO(tom): This is starting to become awkward: make finding latest ETL a separate command.
        if args.etl_id is None:
            # Going back two days should cover at least one complete and one running rebuild ETL.
            etl.monitor.query_for_etl_ids(days_ago=2)
        else:
            etl.monitor.scan_etl_events(args.etl_id, args.column)


class SummarizeEventsCommand(SubCommand):
    def __init__(self):
        super().__init__(
            "summarize_events",
            "summarize events from the latest ETL (for given step)",
            "For selected (or all) relations, show events from ETL, grouped by schema.",
        )

    def add_arguments(self, parser):
        add_standard_arguments(parser, ["pattern", "prefix", "scheme"])
        parser.add_argument(
            "-s",
            "--step",
            choices=["extract", "load", "upgrade", "update", "unload"],
            help="pick which step to summarize",
        )

    def callback(self, args):
        relations = self.find_relation_descriptions(args)
        etl.monitor.summarize_events(relations, args.step)


class TailEventsCommand(SubCommand):
    def __init__(self):
        super().__init__(
            "tail_events",
            "show tail of the ETL events and optionally follow for changes",
            "Show latest ETL events for the selected tables in a 15-minute window or"
            " since the given start time. (Use '-t #{@latestRunTime}' in a Data Pipeline"
            " definition.) Optionally keep looking for events in 30s intervals,"
            " which automatically quits when no new event arrives within an hour.",
        )

    def add_arguments(self, parser):
        add_standard_arguments(parser, ["pattern", "prefix"])
        parser.add_argument(
            "-s",
            "--step",
            choices=["extract", "load", "upgrade", "update", "unload"],
            help="pick which step to tail",
        )
        now = datetime.now(timezone.utc).replace(microsecond=0, tzinfo=None).isoformat()
        parser.add_argument(
            "-t",
            "--start-time",
            help="beginning of time window, e.g. '%s'" % now,
            type=isoformat_datetime_string,
        )
        parser.add_argument(
            "-f", "--follow", help="keep checking for events", default=False, action="store_true"
        )

    def callback(self, args):
        start_time = args.start_time or (datetime.utcnow() - timedelta(seconds=15 * 60))
        if args.follow:
            update_interval = 30
            idle_time_out = 60 * 60
        else:
            update_interval = idle_time_out = None

        # This will sort events by 30s time buckets and execution order within those buckets.
        # (If events for all tables already happen to exist, then this matches the desired
        # execution order.)
        all_relations = self.find_relation_descriptions(args, default_scheme="s3", return_all=True)
        selected_relations = etl.relation.select_in_execution_order(all_relations, args.pattern)
        if not selected_relations:
            return
        etl.monitor.tail_events(
            selected_relations,
            start_time=start_time,
            update_interval=update_interval,
            idle_time_out=idle_time_out,
            step=args.step,
        )


class TailLogsCommand(SubCommand):
    def __init__(self):
        super().__init__(
            "tail_logs",
            "show latest logs from CloudWatch",
            "Show logs from CloudWatch for the last 15 minutes",
        )

    def add_arguments(self, parser):
        add_standard_arguments(parser, ["prefix"])

    def callback(self, args):
        etl.logs.cloudwatch.tail(args.prefix)


class ShowHelpCommand(SubCommand):
    def __init__(self):
        super().__init__("help", "show help by topic", "Show helpful information around selected topic.")
        self.topics = ["extract", "load", "pipeline", "sync", "unload", "validate"]

    def add_arguments(self, parser):
        parser.set_defaults(log_level="CRITICAL")
        parser.add_argument("topic", help="select topic", choices=self.topics)

    def callback(self, args):
        print(sys.modules["etl." + args.topic].__doc__.strip() + "\n")


class SelfTestCommand(SubCommand):
    def __init__(self):
        super().__init__("selftest", "run code tests of ETL", "Run self test of the ETL.")

    def add_arguments(self, parser):
        # For self-tests, dial logging back to (almost) nothing so that logging in console
        # doesn't mix with test output.
        parser.set_defaults(log_level="CRITICAL")

    def callback(self, args):
        etl.selftest.run_doctest("etl", args.log_level)


if __name__ == "__main__":
    run_arg_as_command()<|MERGE_RESOLUTION|>--- conflicted
+++ resolved
@@ -127,14 +127,10 @@
 
     if not args.func:
         parser.print_usage()
-<<<<<<< HEAD
-    elif args.cluster_id is not None:
+        return
+
+    if args.cluster_id is not None:
         etl.config.load_config(args.config)
-=======
-        return
-
-    if args.cluster_id is not None:
->>>>>>> 1e95ec78
         submit_step(args.cluster_id, args.sub_command)
         return
 
