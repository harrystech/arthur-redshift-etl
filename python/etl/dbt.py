--- conflicted
+++ resolved
@@ -40,7 +40,7 @@
 
     def run_cmd(self, cmd, detach=True, logs=True):
         if logs and not detach:
-            raise ValueError("Logs cannot be set to True while detach is false")
+            raise ValueError("Logs cannot be set to True while detach is False")
         try:
             logging.info(f"Executing inside dbt container {self.tag}: $ {cmd}")
             dbt_container = self.client.containers.run(
@@ -52,8 +52,6 @@
                 },
                 stderr=True,
                 stdout=True,
-<<<<<<< HEAD
-                auto_remove=True,
                 detach=detach,
             )
             gen = dbt_container.logs(follow=True, stream=True)
@@ -67,11 +65,8 @@
             except StopIteration:
                 pass
             return dbt_stdout
-=======
-            ).decode("utf-8")
->>>>>>> 207d716f
         except docker.errors.ContainerError as exc:
-            print(exc.container.logs())
+            logger.error(exc.container.logs())
             raise
 
     @staticmethod
