"""Common code around interacting with AWS S3."""

import concurrent.futures
import logging
import subprocess
import tempfile
import threading
import time
from datetime import datetime
from typing import Iterable, Iterator, List, Optional, Sequence, Set, Tuple, Union

import boto3
import botocore.exceptions
import botocore.response
import funcy
import simplejson as json
from tqdm import tqdm

import etl.config
import etl.timer
from etl.errors import ETLRuntimeError, S3ServiceError
from etl.json_encoder import FancyJsonEncoder

logger = logging.getLogger(__name__)
logger.addHandler(logging.NullHandler())

_resources_for_thread = threading.local()


def _get_s3_bucket(bucket_name: str):
    """
    Return new Bucket object for a bucket that does exist.

    This bucket is a tied to a per-thread session with S3.
    """
    s3 = getattr(_resources_for_thread, "s3", None)
    if s3 is None:
        # When multi-threaded, we can't use the default session. So keep one per thread.
        session = boto3.session.Session()
        s3 = session.resource("s3")
        _resources_for_thread.s3 = s3
    return s3.Bucket(bucket_name)


def upload_empty_object(bucket_name: str, object_key: str) -> None:
    """Create a key in an S3 bucket with no content."""
    try:
        logger.debug("Creating empty object in 's3://%s/%s'", bucket_name, object_key)
        bucket = _get_s3_bucket(bucket_name)
        obj = bucket.Object(object_key)
        obj.put()
    except botocore.exceptions.ClientError as exc:
        error_code = exc.response["Error"]["Code"]
        logger.error("Error code %s for object 's3://%s/%s'", error_code, bucket_name, object_key)
        raise


class S3Uploader:
    """Upload files from local filesystem into the given S3 folder."""

    def __init__(self, bucket_name: str, callback=None, dry_run=False) -> None:
        self.bucket_name = bucket_name
        self.callback = callback or self._no_op
        self.dry_run = dry_run

    def _no_op(self):
        pass

    def __call__(self, filename: str, object_key: str) -> None:
        if self.dry_run:
            logger.debug(
                "Dry-run: Skipping upload of '%s' to 's3://%s/%s'", filename, self.bucket_name, object_key
            )
            self.callback()
            return
        logger.debug("Uploading '%s' to 's3://%s/%s'", filename, self.bucket_name, object_key)
        try:
            upload_kwargs = {}
            upload_acl = etl.config.get_config_value("object_store.s3.upload_acl", None)
            if upload_acl:
                upload_kwargs["ExtraArgs"] = {"ACL": upload_acl}
            bucket = _get_s3_bucket(self.bucket_name)
            bucket.upload_file(filename, object_key, **upload_kwargs)
        except botocore.exceptions.ClientError as exc:
            error_code = exc.response["Error"]["Code"]
            logger.error("Error code %s for object 's3://%s/%s'", error_code, self.bucket_name, object_key)
            raise
        except Exception:
            logger.error("Unknown error occurred during upload", exc_info=True)
            raise
        finally:
            self.callback()


def upload_data_to_s3(data: dict, bucket_name: str, object_key: str) -> None:
    """
    Write data object (formatted as JSON, readable as YAML) into an S3 object.

    Although we generally support YAML because it allows adding comments, we prefer
    the format and formatting of JSON.
    """
    uploader = S3Uploader(bucket_name)
    with tempfile.NamedTemporaryFile(mode="w+") as local_file:
        json.dump(data, local_file, cls=FancyJsonEncoder, indent="    ", sort_keys=True)
        local_file.write("\n")
        local_file.flush()
        uploader(local_file.name, object_key)


def _keep_common_path(paths: Iterable[str]) -> str:
    """
    Return common path shared in the object keys' path, formatted as a prefix (with a "/").

    When the list of paths is empty, an empty string is returned.

    >>> _keep_common_path(["production/schemas/dw/fact_order.sql"])
    'production/schemas/dw/fact_order.sql'
    >>> _keep_common_path(
    ...     ["production/schemas/dw/fact_order.sql", "production/schemas/dw/fact_order.yaml"]
    ... )
    'production/schemas/dw/'
    >>> _keep_common_path(
    ...     ["prod/schemas/dw/fact_order.yaml", "prod/schemas/web_app/public-orders.yaml"]
    ... )
    'prod/schemas/'
    >>> _keep_common_path(["dev/schemas/oops/longer_than_path/", "dev/schemas/oops/lo"])
    'dev/schemas/oops/'
    """
    common_path: Optional[str] = None
    for path in paths:
        if common_path is None:
            common_path = path
            continue
        if path.startswith(common_path):
            continue
        for i, c in enumerate(common_path):
            if i == len(path) or path[i] != c:
                common_prefix = common_path[:i]
                slash_index = common_prefix.rfind("/")
                common_path = common_prefix[: slash_index + 1]
                break
    return common_path or ""


def upload_files(files: Sequence[Tuple[str, str]], bucket_name: str, prefix: str, dry_run=False) -> None:
    """
    Upload local files to S3 from "local_name" to "s3://bucket_name/prefix/remote_name".

    The sequence of files must consist of tuples of ("local_name", "remote_name").
    """
    max_workers = min(len(files), 10)
    timer = etl.timer.Timer()

    common_path = _keep_common_path([object_key for _, object_key in files])
    description = "Uploading files to S3" if not dry_run else "Dry-run: Uploading files to S3"
    tqdm_bar = tqdm(desc=description, disable=None, leave=False, total=len(files), unit="file")
    uploader = S3Uploader(bucket_name, callback=tqdm_bar.update, dry_run=dry_run)

    # We break out the futures to be able to easily tally up errors.
    futures: List[concurrent.futures.Future] = []
    with concurrent.futures.ThreadPoolExecutor(
        max_workers=max_workers, thread_name_prefix="sync-parallel"
    ) as executor:
        for local_filename, remote_filename in files:
            futures.append(executor.submit(uploader.__call__, local_filename, f"{prefix}/{remote_filename}"))

    errors = 0
    for future in concurrent.futures.as_completed(futures):
        exception = future.exception()
        if exception is not None:
            logger.error("Failed to upload file: %s", exception)
            errors += 1

    tqdm_bar.close()
    what_happened = "Uploaded" if not dry_run else "Dry-run: Skipped uploading"
    logger.info(
        f"{what_happened} %d of %d file(s) to 's3://%s/%s/%s' using %d threads (%s)",
        len(files) - errors,
        len(files),
        bucket_name,
        prefix,
        common_path,
        max_workers,
        timer,
    )
    if errors:
        raise ETLRuntimeError(f"There were {errors} error(s) during upload")


def delete_objects(
<<<<<<< HEAD
    bucket_name: str, object_keys: Sequence[str], wait=False, hdfs_wait=False, _retry=True, dry_run=False
=======
    bucket_name: str, object_keys: Sequence[str], wait=False, _retry=True, dry_run=False
>>>>>>> 1e95ec78
) -> None:
    """
    For each object key in object_keys, attempt to delete the key and its content from an S3 bucket.

    If the optional parameter "wait" is true, then we'll wait until the object has actually been
    deleted. If optional parameter "hdfs_wait" is true, we will confirm each key's removal using `hdfs ls`.
    """
    bucket = _get_s3_bucket(bucket_name)
    chunk_size = min(100, len(object_keys))  # seemed reasonable at the time
    timer = etl.timer.Timer()

    common_prefix = _keep_common_path(object_keys)
    description = "Deleting files in S3" if not dry_run else "Dry-run: Deleting files in S3"
    tqdm_bar = tqdm(desc=description, disable=None, leave=False, total=len(object_keys), unit="file")

    failed: List[str] = []
    for this_chunk in funcy.chunks(chunk_size, object_keys):
        if dry_run:
            for key in this_chunk:
                logger.debug("Dry-run: Skipped deleting 's3://%s/%s", bucket_name, key)
                tqdm_bar.update()
            continue

        result = bucket.delete_objects(Delete={"Objects": [{"Key": key} for key in this_chunk]})
        for deleted in sorted(obj["Key"] for obj in result.get("Deleted", [])):
            logger.debug("Deleted 's3://%s/%s'", bucket_name, deleted)
            tqdm_bar.update()
        for error in result.get("Errors", []):
            logger.error(
                "Failed to delete 's3://%s/%s' with %s: %s",
                bucket_name,
                error["Key"],
                error["Code"],
                error["Message"],
            )
            failed.append(error["Key"])
            tqdm_bar.update()
    tqdm_bar.close()

    what_happened = "Deleted" if not dry_run else "Dry-run: Skipped deleting"
    logger.info(
        f"{what_happened} %d of %d file(s) in 's3://%s/%s' (%s)",
        len(object_keys) - len(failed),
        len(object_keys),
        bucket_name,
        common_prefix,
        timer,
    )
    if failed:
        if not _retry:
            raise S3ServiceError("Failed to delete %d file(s)" % len(failed))
        logger.warning("Failed to delete %d object(s), trying one more time in 5s", len(failed))
        time.sleep(5)
        delete_objects(bucket_name, failed, _retry=False)

    if wait and _retry:  # wait only in initial call
        logger.info("Waiting for %d object(s) to no longer exist", len(object_keys))
        for key in object_keys:
            bucket.Object(key).wait_until_not_exists()
    if hdfs_wait and _retry:
        logger.debug("Verifying %d object(s) no longer exist according to HDFS S3A.", len(object_keys))
        confirmed_deleted: Set[str] = set()
        total_waits = 0
        while len(confirmed_deleted) < len(object_keys) or total_waits > 10:
            for key in object_keys:
                if key in confirmed_deleted:
                    continue
                process = subprocess.run(["hadoop", "fs", "-ls", f"s3a://{bucket_name}/{key}"], timeout=60)
                if process.returncode == 0:
                    logger.error("HDFS did not confirm deletion of 's3://%s/%s'", bucket_name, key)
                    time.sleep(5)
                    total_waits += 1
                elif process.returncode == 1:
                    confirmed_deleted.add(key)
                else:
                    process.check_returncode()
        nondeleted_count = len([key for key in object_keys if key not in confirmed_deleted])
        if nondeleted_count:
            raise S3ServiceError("Failed to confirm deletion of %d file(s)" % nondeleted_count)


def get_s3_object_last_modified(bucket_name: str, object_key: str, wait=True) -> Union[datetime, None]:
    """
    Return the last_modified datetime timestamp for an S3 Object.

    If the call errors out, return None.
    """
    try:
        bucket = _get_s3_bucket(bucket_name)
        s3_object = bucket.Object(object_key)
        if wait:
            s3_object.wait_until_exists()
        timestamp = s3_object.last_modified
        logger.debug("Object in 's3://%s/%s' was last modified %s", bucket_name, object_key, timestamp)
    except botocore.exceptions.WaiterError:
        logger.debug("Waiting for object in 's3://%s/%s' failed", bucket_name, object_key)
        timestamp = None
    except botocore.exceptions.ClientError as exc:
        error_code = exc.response["Error"]["Code"]
        if error_code == "404":
            logger.debug("Object 's3://%s/%s' does not exist", bucket_name, object_key)
            timestamp = None
        else:
            logger.warning("Failed to find 's3://%s/%s' (%s)", bucket_name, object_key, error_code)
            raise
    return timestamp


def object_stat(bucket_name: str, object_key: str) -> Tuple[int, datetime]:
    """
    Return content_length and last_modified timestamp from the object.

    It is an error if the object does not exist.
    """
    bucket = _get_s3_bucket(bucket_name)
    s3_object = bucket.Object(object_key)
    return s3_object.content_length, s3_object.last_modified


def wait_until_object_exists(bucket_name: str, object_key: str) -> None:
    bucket = _get_s3_bucket(bucket_name)
    bucket.Object(object_key).wait_until_exists()


def get_s3_object_content(bucket_name: str, object_key: str) -> botocore.response.StreamingBody:
    """
    Return stream for content of s3://bucket_name/object_key .

    You must close the stream when you're done with it.
    """
    bucket = _get_s3_bucket(bucket_name)
    s3_object = bucket.Object(object_key)
    try:
        response = s3_object.get()
    except botocore.exceptions.ClientError as exc:
        error_code = exc.response["Error"]["Code"]
        logger.error("Error code %s for object 's3://%s/%s'", error_code, bucket_name, object_key)
        raise
    except Exception:
        logger.error("Failed to download 's3://%s/%s'", bucket_name, object_key)
        raise

    logger.debug(
        "Received object: 's3://%s/%s', last modified: %s, content length: %s",
        bucket_name,
        object_key,
        response["LastModified"],
        response["ContentLength"],
    )
    return response["Body"]


def list_objects_for_prefix(bucket_name: str, *prefixes: str) -> Iterator[str]:
    """
    List all the files in "s3://{bucket_name}/{prefix}" for each given prefix.

    The prefix is probably a path and not an object key.
    """
    if not prefixes:
        raise ValueError("List of prefixes may not be empty")
    bucket = _get_s3_bucket(bucket_name)
    for prefix in prefixes:
        logger.info("Looking for files in 's3://%s/%s/'", bucket_name, prefix)
        for obj in bucket.objects.filter(Prefix=prefix):
            yield obj.key


def test_object_creation(bucket_name: str, prefix: str) -> None:
    object_key = "{}/_s3_test".format(prefix.rstrip("/"))
    logger.info("Testing object creation and deletion using 's3://%s/%s'", bucket_name, object_key)
    upload_empty_object(bucket_name, object_key)
    wait_until_object_exists(bucket_name, object_key)
    get_s3_object_last_modified(bucket_name, object_key, wait=True)
    delete_objects(bucket_name, [object_key], wait=True)


if __name__ == "__main__":
    import sys

    import etl.logs

    if len(sys.argv) != 3:
        print("Usage: {} bucket_name prefix".format(sys.argv[0]))
        print("This will create a test object under s3://[bucket_name]/[prefix] and delete afterwards.")
        sys.exit(1)

    etl.logs.configure_logging(log_level="DEBUG")
    test_object_creation(sys.argv[1], sys.argv[2])<|MERGE_RESOLUTION|>--- conflicted
+++ resolved
@@ -188,11 +188,7 @@
 
 
 def delete_objects(
-<<<<<<< HEAD
     bucket_name: str, object_keys: Sequence[str], wait=False, hdfs_wait=False, _retry=True, dry_run=False
-=======
-    bucket_name: str, object_keys: Sequence[str], wait=False, _retry=True, dry_run=False
->>>>>>> 1e95ec78
 ) -> None:
     """
     For each object key in object_keys, attempt to delete the key and its content from an S3 bucket.
