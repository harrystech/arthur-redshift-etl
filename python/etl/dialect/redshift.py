--- conflicted
+++ resolved
@@ -432,16 +432,6 @@
         logger.info("Inserting data into '%s' from query", table_name.identifier)
         try:
             etl.db.execute(conn, stmt)
-<<<<<<< HEAD
-        except psycopg2.OperationalError as exc:
-            raise TransientETLError(exc) from exc
-        except psycopg2.InternalError as exc:
-            if exc.pgcode in retriable_error_codes:
-                raise TransientETLError(exc) from exc
-
-            logger.warning("Unretriable SQL Error: pgcode=%s, pgerror=%s", exc.pgcode, exc.pgerror)
-            raise
-=======
         # TODO(tom) Ideally we'd retry these but initial testing ran into issues with closed connections.
         # except psycopg2.OperationalError as exc:
         #    raise TransientETLError(exc) from exc
@@ -485,5 +475,4 @@
 
     logger.info("Unloading data from '%s' to '%s'", table_name.identifier, unload_path)
     with etl.db.log_error():
-        etl.db.execute(conn, unload_statement)
->>>>>>> 8e4e318f
+        etl.db.execute(conn, unload_statement)