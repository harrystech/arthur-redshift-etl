import logging
import os.path
<<<<<<< HEAD
from contextlib import closing
from typing import List, Dict, Tuple
=======
from typing import List, Dict, Tuple, Optional
from contextlib import closing
>>>>>>> f86fc552

import boto3
from psycopg2.extensions import connection  # only for type annotation

import etl.pg
from etl.config.dw import DataWarehouseSchema
<<<<<<< HEAD
from etl.extract.extractor import DatabaseExtractor
=======
from etl.extract.extractor import DBExtractor
>>>>>>> f86fc552
from etl.names import TableName
from etl.timer import Timer
from etl.relation import RelationDescription


<<<<<<< HEAD
class SparkExtractor(DatabaseExtractor):
=======
class SparkExtractor(DBExtractor):
>>>>>>> f86fc552
    """
    Use Apache Spark to download data from upstream databases.
    """

    def __init__(self, schemas: Dict[str, DataWarehouseSchema], relations: List[RelationDescription],
                 max_partitions: int, use_sampling: bool, keep_going: bool, dry_run: bool) -> None:
        super().__init__("spark", schemas, relations, max_partitions, use_sampling, keep_going, dry_run=dry_run)
        self.logger = logging.getLogger(__name__)
        self._sql_context = None

    @property
    def sql_context(self):
        if self._sql_context is None:
            self._sql_context = self._create_sql_context()
        return self._sql_context

    def _create_sql_context(self):
        """
        Create a new SQL context within a new Spark context. Import of classes from
        pyspark has to be pushed down into this method as Spark needs to be available
        in order for the libraries to be imported successfully. Since Spark is not available
        when the ETL is started initally, we delay the import until the ETL has restarted
        under Spark.

        Side-effect: Logging is configured by the time that pyspark is loaded
        so we have some better control over filters and formatting.
        """
        from pyspark import SparkConf, SparkContext, SQLContext

        if "SPARK_ENV_LOADED" not in os.environ:
            self.logger.warning("SPARK_ENV_LOADED is not set")

        self.logger.info("Starting SparkSQL context")
        conf = (SparkConf()
                .setAppName(__name__)
                .set("spark.logConf", "true"))
        sc = SparkContext(conf=conf)

        # Copy the credentials from the session into hadoop for access to S3
        session = boto3.Session()
        credentials = session.get_credentials()
        hadoopConf = sc._jsc.hadoopConfiguration()
        hadoopConf.set("fs.s3a.access.key", credentials.access_key)
        hadoopConf.set("fs.s3a.secret.key", credentials.secret_key)

        return SQLContext(sc)

    def extract_table(self, source: DataWarehouseSchema, relation: RelationDescription):
        """
        Using Spark's dataframe API, read the table in as a dataframe before writing it out to CSV.
        """
        with etl.pg.log_error():
            df = self.read_table_as_dataframe(source, relation)
            self.write_dataframe_as_csv(df, relation)
            prefix = os.path.join(relation.prefix, relation.csv_path_name)
            self.write_manifest_file(relation, relation.bucket_name, prefix)

    def read_table_as_dataframe(self, source: DataWarehouseSchema, relation: RelationDescription):
        """
        Read dataframe (with partitions) by contacting upstream JDBC-reachable source.
        """
        partition_key = relation.find_partition_key()

        with closing(etl.pg.connection(source.dsn, readonly=True)) as conn:
            table_size = self.fetch_source_table_size(conn, relation)
            num_partitions = suggest_best_partition_number(table_size)
            if num_partitions > self.max_partitions:
                num_partitions = self.max_partitions
            if partition_key is None or num_partitions <= 1:
                predicates = None
            else:
                predicates = self.determine_partitioning(conn, relation, partition_key, num_partitions)

        if self.use_sampling_with_table(table_size):
            inner_select = self.select_statement(relation, partition_key)
        else:
            inner_select = self.select_statement(relation, None)
        select_statement = """({}) AS t""".format(inner_select)
        self.logger.debug("Table query: SELECT * FROM %s", select_statement)

        jdbc_url, dsn_properties = etl.pg.extract_dsn(source.dsn)
        df = self.sql_context.read.jdbc(url=jdbc_url,
                                        properties=dsn_properties,
                                        table=select_statement,
                                        predicates=predicates)
        return df

<<<<<<< HEAD
    def determine_partitioning(self, conn: connection, relation: RelationDescription,
                               partition_key: str, num_partitions: int) -> List[str]:
        """
        Create list of predicates to split up table into that number of partitions.
        This requires for one numeric column to be marked as the primary key.
        """
        self.logger.info("Decided on using %d partition(s) for table '%s.%s' with partition key: '%s'",
                         num_partitions, relation.source_name, relation.source_table_name.identifier, partition_key)
        boundaries = self.fetch_partition_boundaries(conn, relation.source_table_name, partition_key, num_partitions)
        predicates = []
        for low, high in boundaries:
            predicates.append('({} <= "{}" AND "{}" < {})'.format(low, partition_key, partition_key, high))
        self.logger.debug("Predicates to split '%s':\n    %s", relation.source_table_name.identifier,
                          "\n    ".join("{:3d}: {}".format(i + 1, p) for i, p in enumerate(predicates)))
        return predicates

=======
>>>>>>> f86fc552
    def fetch_partition_boundaries(self, conn: connection, table_name: TableName, partition_key: str,
                                   num_partitions: int) -> List[Tuple[int, int]]:
        """
        Fetch ranges for the partition key that partitions the table nicely.
        """
        stmt = """
            SELECT MIN(pkey) AS lower_bound
                 , MAX(pkey) AS upper_bound
                 , COUNT(pkey) AS count
              FROM (
                      SELECT "{partition_key}" AS pkey
                           , NTILE({num_partitions}) OVER (ORDER BY "{partition_key}") AS part
                        FROM {table_name}
                   ) t
             GROUP BY part
             ORDER BY part
        """
        with Timer() as timer:
            rows = etl.pg.query(conn, stmt.format(partition_key=partition_key, num_partitions=num_partitions,
                                                  table_name=table_name))
        row_count = sum(row["count"] for row in rows)
        self.logger.info("Calculated %d partition boundaries for %d rows in '%s' using partition key '%s' (%s)",
                         num_partitions, row_count, table_name.identifier, partition_key, timer)
        lower_bounds = (row["lower_bound"] for row in rows)
        upper_bounds = (row["upper_bound"] for row in rows)
        return [(low, high) for low, high in zip(lower_bounds, upper_bounds)]

    def write_dataframe_as_csv(self, df, relation: RelationDescription) -> None:
        """
        Write (partitioned) dataframe to CSV file(s)
        """
        s3_uri = "s3a://{0.bucket_name}/{0.prefix}/{0.csv_path_name}".format(relation)
        if self.dry_run:
            self.logger.info("Dry-run: Skipping upload to '%s'", s3_uri)
        else:
            self.logger.info("Writing dataframe for '%s' to '%s'", relation.source_path_name, s3_uri)
            # N.B. This must match the Sqoop (import) and Redshift (COPY) options
            # BROKEN Uses double quotes to escape double quotes ("Hello" becomes """Hello""")
            # BROKEN Does not escape newlines ('\n' does not become '\\n' so is read as 'n' in Redshift)
            write_options = {
                "header": "false",
                "nullValue": r"\N",
                "quoteAll": "true",
                "codec": "gzip"
            }
            df.write \
                .mode('overwrite') \
                .options(**write_options) \
                .csv(s3_uri)

    def determine_partitioning(self, source_table_name: TableName, relation: RelationDescription,
                               read_access: Dict[str, str]) -> List[str]:
        """
        Guesstimate number of partitions based on actual table size and create list of predicates to split
        up table into that number of partitions.

        This requires for one numeric column to be marked as the primary key.  If there's no primary
        key in the table, the number of partitions is always one.
        (This requirement doesn't come from the table size but the need to split the table
        when reading it in.)
        """
        partition_key = relation.find_partition_key()  # type: Optional[str]
        if partition_key is None:
            self.logger.info("No partition key found for '%s', skipping partitioning", source_table_name.identifier)
            return []

        predicates = []
        num_partitions = self.suggest_num_partitions(source_table_name, read_access)

        if num_partitions > 1:
            self.logger.info("Decided on using %d partition(s) for table '%s' with partition key: '%s'",
                             num_partitions, source_table_name.identifier, partition_key)
            with closing(etl.pg.connection(read_access, readonly=True)) as conn:
                boundaries = self.fetch_partition_boundaries(conn, source_table_name, partition_key, num_partitions)
                for low, high in boundaries:
                    predicates.append('({} <= "{}" AND "{}" < {})'.format(low, partition_key, partition_key, high))
                self.logger.debug("Predicates to split '%s':\n    %s", source_table_name.identifier,
                                  "\n    ".join("{:3d}: {}".format(i + 1, p) for i, p in enumerate(predicates)))

        return predicates<|MERGE_RESOLUTION|>--- conflicted
+++ resolved
@@ -1,33 +1,21 @@
 import logging
 import os.path
-<<<<<<< HEAD
-from contextlib import closing
-from typing import List, Dict, Tuple
-=======
 from typing import List, Dict, Tuple, Optional
 from contextlib import closing
->>>>>>> f86fc552
 
 import boto3
 from psycopg2.extensions import connection  # only for type annotation
 
 import etl.pg
 from etl.config.dw import DataWarehouseSchema
-<<<<<<< HEAD
-from etl.extract.extractor import DatabaseExtractor
-=======
-from etl.extract.extractor import DBExtractor
->>>>>>> f86fc552
+from etl.extract.extractor import DatabaseExtractor, suggest_best_partition_number
 from etl.names import TableName
 from etl.timer import Timer
 from etl.relation import RelationDescription
 
 
-<<<<<<< HEAD
 class SparkExtractor(DatabaseExtractor):
-=======
-class SparkExtractor(DBExtractor):
->>>>>>> f86fc552
+#class SparkExtractor(DBExtractor):
     """
     Use Apache Spark to download data from upstream databases.
     """
@@ -115,7 +103,6 @@
                                         predicates=predicates)
         return df
 
-<<<<<<< HEAD
     def determine_partitioning(self, conn: connection, relation: RelationDescription,
                                partition_key: str, num_partitions: int) -> List[str]:
         """
@@ -132,8 +119,6 @@
                           "\n    ".join("{:3d}: {}".format(i + 1, p) for i, p in enumerate(predicates)))
         return predicates
 
-=======
->>>>>>> f86fc552
     def fetch_partition_boundaries(self, conn: connection, table_name: TableName, partition_key: str,
                                    num_partitions: int) -> List[Tuple[int, int]]:
         """
@@ -182,35 +167,4 @@
             df.write \
                 .mode('overwrite') \
                 .options(**write_options) \
-                .csv(s3_uri)
-
-    def determine_partitioning(self, source_table_name: TableName, relation: RelationDescription,
-                               read_access: Dict[str, str]) -> List[str]:
-        """
-        Guesstimate number of partitions based on actual table size and create list of predicates to split
-        up table into that number of partitions.
-
-        This requires for one numeric column to be marked as the primary key.  If there's no primary
-        key in the table, the number of partitions is always one.
-        (This requirement doesn't come from the table size but the need to split the table
-        when reading it in.)
-        """
-        partition_key = relation.find_partition_key()  # type: Optional[str]
-        if partition_key is None:
-            self.logger.info("No partition key found for '%s', skipping partitioning", source_table_name.identifier)
-            return []
-
-        predicates = []
-        num_partitions = self.suggest_num_partitions(source_table_name, read_access)
-
-        if num_partitions > 1:
-            self.logger.info("Decided on using %d partition(s) for table '%s' with partition key: '%s'",
-                             num_partitions, source_table_name.identifier, partition_key)
-            with closing(etl.pg.connection(read_access, readonly=True)) as conn:
-                boundaries = self.fetch_partition_boundaries(conn, source_table_name, partition_key, num_partitions)
-                for low, high in boundaries:
-                    predicates.append('({} <= "{}" AND "{}" < {})'.format(low, partition_key, partition_key, high))
-                self.logger.debug("Predicates to split '%s':\n    %s", source_table_name.identifier,
-                                  "\n    ".join("{:3d}: {}".format(i + 1, p) for i, p in enumerate(predicates)))
-
-        return predicates+                .csv(s3_uri)