"""
Base classes for preparing data to be loaded

Extractors leave usable (ie, COPY-ready) manifests on S3 that reference data files

DBExtractors query upstream databases and save their data on S3 before writing manifests
"""

import concurrent.futures
import logging
from contextlib import closing
from itertools import groupby
from operator import attrgetter
from typing import Dict, List, Set, Optional

from psycopg2.extensions import connection  # only for type annotation

from psycopg2.extensions import connection  # only for type annotation

import etl.monitor
import etl.s3
import etl.pg
from etl.config.dw import DataWarehouseSchema
<<<<<<< HEAD
from etl.errors import MissingCsvFilesError, DataExtractError, ETLRuntimeError
from etl.names import join_with_quotes, TableName
=======
from etl.errors import DataExtractError, ETLRuntimeError, MissingCsvFilesError, UnknownTableSizeError
from etl.names import TableName, join_with_quotes
>>>>>>> f86fc552
from etl.relation import RelationDescription
from etl.timer import Timer


class Extractor:
    """
    The extractor base class provides the basic mechanics to
    * iterate over sources
      * iterate over tables in each source
        * call a child's class extract for a single table
    It is that method (`extract_table`) that child classes must implement.
    """

    def __init__(self, name: str, schemas: Dict[str, DataWarehouseSchema], relations: List[RelationDescription],
                 keep_going: bool, needs_to_wait: bool, dry_run: bool) -> None:
        self.name = name
        self.schemas = schemas
        self.relations = relations
        self.keep_going = keep_going
        # Decide whether we should wait for some application to finish extracting and writing a success file or
        # whether we can proceed immediately when testing for presence of that success file.
        self.needs_to_wait = needs_to_wait
        self.dry_run = dry_run
        self.logger = logging.getLogger(__name__)
        self.failed_sources = set()  # type: Set[str]

    def extract_table(self, source: DataWarehouseSchema, relation: RelationDescription):
        raise NotImplementedError("Forgot to implement extract_table in {}".format(self.__class__.__name__))

    @staticmethod
    def source_info(source: DataWarehouseSchema, relation: RelationDescription) -> Dict:
        """
        Return info for the job monitor that says from where the data is extracted.
        Defaults to the relation's idea of the source but may be overridden by child classes.
        """
        return {'name': relation.source_name,
                'schema': relation.source_table_name.schema,
                'table': relation.source_table_name.table}

    def extract_source(self, source: DataWarehouseSchema,
                       relations: List[RelationDescription]) -> List[RelationDescription]:
        """
        For a given upstream source, iterate through given relations to extract the relations' data.
        """
        self.logger.info("Extracting %d relation(s) from source '%s'", len(relations), source.name)
        failed = []

        with Timer() as timer:
            for i, relation in enumerate(relations):
                try:
                    with etl.monitor.Monitor(relation.identifier,
                                             "extract",
                                             options=["with-{0.name}-extractor".format(self)],
                                             source=self.source_info(source, relation),
                                             destination={'bucket_name': relation.bucket_name,
                                                          'object_key': relation.manifest_file_name},
                                             index={"current": i + 1, "final": len(relations), "name": source.name},
                                             dry_run=self.dry_run):
                        self.extract_table(source, relation)
                except ETLRuntimeError:
                    self.failed_sources.add(source.name)
                    failed.append(relation)
                    if not relation.is_required:
                        self.logger.exception("Extract failed for non-required relation '%s':", relation.identifier)
                    elif self.keep_going:
                        self.logger.exception("Ignoring failure of required relation '%s' and proceeding as requested:",
                                              relation.identifier)
                    else:
                        self.logger.debug("Extract failed for required relation '%s'", relation.identifier)
                        raise
            self.logger.info("Finished extract from source '%s': %d succeeded, %d failed (%s)",
                             source.name, len(relations) - len(failed), len(failed), timer)
        return failed

    def extract_sources(self) -> None:
        """
        Iterate over sources to be extracted and parallelize extraction at the source level
        """
        self.logger.info("Starting to extract %d relation(s)", len(self.relations))
        self.failed_sources.clear()
        # FIXME We need to evaluate whether extracting from multiple sources in parallel works with Spark!
        max_workers = len(self.schemas)

        # TODO With Python 3.6, we should pass in a thread_name_prefix
        with concurrent.futures.ThreadPoolExecutor(max_workers=max_workers) as executor:
            futures = []
            for source_name, relation_group in groupby(self.relations, attrgetter("source_name")):
                f = executor.submit(self.extract_source, self.schemas[source_name], list(relation_group))
                futures.append(f)
            if self.keep_going:
                done, not_done = concurrent.futures.wait(futures, return_when=concurrent.futures.ALL_COMPLETED)
            else:
                done, not_done = concurrent.futures.wait(futures, return_when=concurrent.futures.FIRST_EXCEPTION)
        if self.failed_sources:
            self.logger.error("Failed to extract from these source(s): %s", join_with_quotes(self.failed_sources))

        # Note that iterating over result of futures may raise an exception (which surfaces exceptions from threads)
        missing_tables = []  # type: List
        for future in done:
            missing_tables.extend(future.result())
        for table_name in missing_tables:
            self.logger.warning("Failed to extract: '%s'", table_name.identifier)
        if not_done:
            raise DataExtractError("Extract failed to complete for {:d} source(s)".format(len(not_done)))

    def write_manifest_file(self, relation: RelationDescription, source_bucket: str, source_prefix: str) -> None:
        """
        Create manifest file to load all the CSV files for the given relation.
        The manifest file will be created in the folder ABOVE the CSV files.

        If the data files are in 'data/foo/bar/csv/part-r*', then the manifest is 'data/foo/bar.manifest'.

        Note that for static sources, we need to check the bucket of that source, not the
        bucket where the manifest will be written to.

        This will also test for the presence of the _SUCCESS file (added by map-reduce jobs).
        """
        self.logger.info("Preparing manifest file for data in 's3://%s/%s'", source_bucket, source_prefix)

        have_success = etl.s3.get_s3_object_last_modified(source_bucket, source_prefix + "/_SUCCESS",
                                                          wait=self.needs_to_wait and not self.dry_run)
        if have_success is None:
            if self.dry_run:
                self.logger.warning("No valid CSV files (_SUCCESS is missing)")
            else:
                raise MissingCsvFilesError("No valid CSV files (_SUCCESS is missing)")

        csv_files = sorted(key for key in etl.s3.list_objects_for_prefix(source_bucket, source_prefix)
                           if "part" in key and key.endswith(".gz"))
        remote_files = ["s3://{}/{}".format(source_bucket, filename) for filename in csv_files]
        manifest = {"entries": [{"url": name, "mandatory": True} for name in remote_files]}

        if self.dry_run:
            if not manifest:
                self.logger.warning("Dry-run: Found no CSV files")
            else:
                self.logger.info("Dry-run: Skipping writing manifest file 's3://%s/%s'",
                                 relation.bucket_name, relation.manifest_file_name)
        else:
            if not manifest:
                raise MissingCsvFilesError("Found no CSV files")
            else:
                self.logger.info("Writing manifest file to 's3://%s/%s'",
                                 relation.bucket_name, relation.manifest_file_name)
                etl.s3.upload_data_to_s3(manifest, relation.bucket_name, relation.manifest_file_name)


<<<<<<< HEAD
class DatabaseExtractor(Extractor):
    """
    Special super class for database extractors that stores parameters and helps with partitioning and sampling.
    """

    def __init__(self, name: str, schemas: Dict[str, DataWarehouseSchema], relations: List[RelationDescription],
                 max_partitions: int, use_sampling: bool, keep_going: bool, dry_run: bool) -> None:
        super().__init__(name, schemas, relations, keep_going, needs_to_wait=True, dry_run=dry_run)
        self.max_partitions = max_partitions
        self.use_sampling = use_sampling

    def fetch_source_table_size(self, conn: connection, relation: RelationDescription) -> int:
        """
        Return size of source table for this relation in bytes
        """
        stmt = """
            SELECT pg_catalog.pg_table_size(%s) AS "bytes"
                 , pg_catalog.pg_size_pretty(pg_catalog.pg_table_size(%s)) AS pretty_size
            """
        table = relation.source_table_name
        rows = etl.pg.query(conn, stmt, (str(table), str(table)))
        bytes_size, pretty_size = rows[0]["bytes"], rows[0]["pretty_size"]
        self.logger.info("Size of table '%s.%s': %s (%s)",
                         relation.source_name, table.identifier, bytes_size, pretty_size)
        return bytes_size

    def use_sampling_with_table(self, size: int) -> bool:
        """
        Return True iff option `--use-sampling` appeared and table is large enough (> 1MB).
        """
        return self.use_sampling and (size > 1024 ** 2)

    def select_statement(self, relation: RelationDescription, add_sampling_on_column: Optional[str]) -> str:
        """
        Return something like
            "SELECT id, name FROM table WHERE TRUE" or
            "SELECT id, name FROM table WHERE ((id % 10) = 1)"
        where the actual statement used delimited identifiers, but note the existence of the WHERE clause.
        """
        selected_columns = relation.get_columns_with_casts()
        statement = """SELECT {} FROM {}""".format(", ".join(selected_columns), relation.source_table_name)
        if add_sampling_on_column is None:
            statement += " WHERE TRUE"
        else:
            self.logger.info("Adding sampling on column '%s' while extracting '%s.%s'",
                             add_sampling_on_column, relation.source_name, relation.source_table_name.identifier)
            statement += """ WHERE (("{}" % 10) = 1)""".format(add_sampling_on_column)
        return statement
=======
class DBExtractor(Extractor):
    """
    Extend extractors with common functionality for dealing with upstream databases
    """

    def suggest_num_partitions(self, source_table_name: TableName, read_access: Dict[str, str]) -> int:
        """
        Guesstimate number of partitions based on actual table size
        """
        self.logger.debug("Determining partitioning for table '%s'", source_table_name.identifier)

        with closing(etl.pg.connection(read_access, readonly=True)) as conn:
            table_size = self.fetch_table_size(conn, source_table_name)

        num_partitions = suggest_best_partition_number(table_size)
        return num_partitions

    def fetch_table_size(self, conn: connection, table_name: TableName) -> int:
        """
        Fetch table size in bytes.
        """
        # TODO move this into pg.py
        stmt = """
            SELECT pg_catalog.pg_table_size('{}') AS table_size
                 , pg_catalog.pg_size_pretty(pg_catalog.pg_table_size('{}')) AS pretty_table_size
        """
        with Timer() as timer:
            rows = etl.pg.query(conn, stmt.format(table_name, table_name))
        if len(rows) != 1:
            raise UnknownTableSizeError("Failed to determine size of table")
        table_size, pretty_table_size = rows[0]["table_size"], rows[0]["pretty_table_size"]
        self.logger.info("Size of table '%s': %s (%d bytes) (%s)", table_name.identifier, pretty_table_size, table_size,
                         timer)
        return table_size


def suggest_best_partition_number(table_size: int) -> int:
    """
    Suggest number of partitions based on the table size (in bytes).  Number of partitions is always
    a factor of 2.

    The number of partitions is based on:
      Small tables (<= 10M): Use partitions around 1MB.
      Medium tables (<= 1G): Use partitions around 10MB.
      Huge tables (> 1G): Use partitions around 20MB.

    >>> suggest_best_partition_number(100)
    1
    >>> suggest_best_partition_number(1048576)
    1
    >>> suggest_best_partition_number(3 * 1048576)
    2
    >>> suggest_best_partition_number(10 * 1048576)
    8
    >>> suggest_best_partition_number(100 * 1048576)
    8
    >>> suggest_best_partition_number(200 * 1048576)
    16
    >>> suggest_best_partition_number(2000 * 1048576)
    64
    """
    meg = 1024 * 1024
    if table_size <= 10 * meg:
        target = 1 * meg
    elif table_size <= 1024 * meg:
        target = 10 * meg
    else:
        target = 20 * meg

    num_partitions = 1
    partition_size = table_size
    # Keep the partition sizes above the target value:
    while partition_size >= target * 2 and num_partitions < 1024:
        num_partitions *= 2
        partition_size //= 2

    return num_partitions
>>>>>>> f86fc552
<|MERGE_RESOLUTION|>--- conflicted
+++ resolved
@@ -21,13 +21,8 @@
 import etl.s3
 import etl.pg
 from etl.config.dw import DataWarehouseSchema
-<<<<<<< HEAD
-from etl.errors import MissingCsvFilesError, DataExtractError, ETLRuntimeError
-from etl.names import join_with_quotes, TableName
-=======
 from etl.errors import DataExtractError, ETLRuntimeError, MissingCsvFilesError, UnknownTableSizeError
 from etl.names import TableName, join_with_quotes
->>>>>>> f86fc552
 from etl.relation import RelationDescription
 from etl.timer import Timer
 
@@ -175,7 +170,6 @@
                 etl.s3.upload_data_to_s3(manifest, relation.bucket_name, relation.manifest_file_name)
 
 
-<<<<<<< HEAD
 class DatabaseExtractor(Extractor):
     """
     Special super class for database extractors that stores parameters and helps with partitioning and sampling.
@@ -186,6 +180,29 @@
         super().__init__(name, schemas, relations, keep_going, needs_to_wait=True, dry_run=dry_run)
         self.max_partitions = max_partitions
         self.use_sampling = use_sampling
+
+    def use_sampling_with_table(self, size: int) -> bool:
+        """
+        Return True iff option `--use-sampling` appeared and table is large enough (> 1MB).
+        """
+        return self.use_sampling and (size > 1024 ** 2)
+
+    def select_statement(self, relation: RelationDescription, add_sampling_on_column: Optional[str]) -> str:
+        """
+        Return something like
+            "SELECT id, name FROM table WHERE TRUE" or
+            "SELECT id, name FROM table WHERE ((id % 10) = 1)"
+        where the actual statement used delimited identifiers, but note the existence of the WHERE clause.
+        """
+        selected_columns = relation.get_columns_with_casts()
+        statement = """SELECT {} FROM {}""".format(", ".join(selected_columns), relation.source_table_name)
+        if add_sampling_on_column is None:
+            statement += " WHERE TRUE"
+        else:
+            self.logger.info("Adding sampling on column '%s' while extracting '%s.%s'",
+                             add_sampling_on_column, relation.source_name, relation.source_table_name.identifier)
+            statement += """ WHERE (("{}" % 10) = 1)""".format(add_sampling_on_column)
+        return statement
 
     def fetch_source_table_size(self, conn: connection, relation: RelationDescription) -> int:
         """
@@ -201,64 +218,6 @@
         self.logger.info("Size of table '%s.%s': %s (%s)",
                          relation.source_name, table.identifier, bytes_size, pretty_size)
         return bytes_size
-
-    def use_sampling_with_table(self, size: int) -> bool:
-        """
-        Return True iff option `--use-sampling` appeared and table is large enough (> 1MB).
-        """
-        return self.use_sampling and (size > 1024 ** 2)
-
-    def select_statement(self, relation: RelationDescription, add_sampling_on_column: Optional[str]) -> str:
-        """
-        Return something like
-            "SELECT id, name FROM table WHERE TRUE" or
-            "SELECT id, name FROM table WHERE ((id % 10) = 1)"
-        where the actual statement used delimited identifiers, but note the existence of the WHERE clause.
-        """
-        selected_columns = relation.get_columns_with_casts()
-        statement = """SELECT {} FROM {}""".format(", ".join(selected_columns), relation.source_table_name)
-        if add_sampling_on_column is None:
-            statement += " WHERE TRUE"
-        else:
-            self.logger.info("Adding sampling on column '%s' while extracting '%s.%s'",
-                             add_sampling_on_column, relation.source_name, relation.source_table_name.identifier)
-            statement += """ WHERE (("{}" % 10) = 1)""".format(add_sampling_on_column)
-        return statement
-=======
-class DBExtractor(Extractor):
-    """
-    Extend extractors with common functionality for dealing with upstream databases
-    """
-
-    def suggest_num_partitions(self, source_table_name: TableName, read_access: Dict[str, str]) -> int:
-        """
-        Guesstimate number of partitions based on actual table size
-        """
-        self.logger.debug("Determining partitioning for table '%s'", source_table_name.identifier)
-
-        with closing(etl.pg.connection(read_access, readonly=True)) as conn:
-            table_size = self.fetch_table_size(conn, source_table_name)
-
-        num_partitions = suggest_best_partition_number(table_size)
-        return num_partitions
-
-    def fetch_table_size(self, conn: connection, table_name: TableName) -> int:
-        """
-        Fetch table size in bytes.
-        """
-        # TODO move this into pg.py
-        stmt = """
-            SELECT pg_catalog.pg_table_size('{}') AS table_size
-                 , pg_catalog.pg_size_pretty(pg_catalog.pg_table_size('{}')) AS pretty_table_size
-        """
-        with Timer() as timer:
-            rows = etl.pg.query(conn, stmt.format(table_name, table_name))
-        if len(rows) != 1:
-            raise UnknownTableSizeError("Failed to determine size of table")
-        table_size, pretty_table_size = rows[0]["table_size"], rows[0]["pretty_table_size"]
-        self.logger.info("Size of table '%s': %s (%d bytes) (%s)", table_name.identifier, pretty_table_size, table_size,
-                         timer)
-        return table_size
 
 
 def suggest_best_partition_number(table_size: int) -> int:
@@ -301,5 +260,4 @@
         num_partitions *= 2
         partition_size //= 2
 
-    return num_partitions
->>>>>>> f86fc552
+    return num_partitions