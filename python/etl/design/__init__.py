import logging
import re
from difflib import context_diff

import simplejson as json

logger = logging.getLogger(__name__)
logger.addHandler(logging.NullHandler())


class Attribute:
    """
    Most basic description of a database "attribute", a.k.a. column.

    Attributes are purely based on information that we find in upstream databases.
    """

    __slots__ = ("name", "sql_type", "not_null")

    def __init__(self, name, sql_type, not_null):
        self.name = name
        self.sql_type = sql_type
        self.not_null = not_null


class ColumnDefinition:
    """
    More granular description of a column in a table.

    These are ready to be sent to a table design or come from a table design file.
    """

    __slots__ = (
        "name",
        "type",
        "sql_type",
        "source_sql_type",
        "expression",
        "not_null",
        "identity",
        "encoding",
    )

    def __init__(
        self, name, source_sql_type, sql_type, expression, type_, not_null, identity=False, encoding=None
    ) -> None:
        self.name = name
        self.source_sql_type = source_sql_type
        self.sql_type = sql_type
        self.expression = expression
        self.type = type_
        self.not_null = not_null
        self.identity = identity
        self.encoding = encoding

    def to_dict(self) -> dict:
        d = {"name": self.name, "sql_type": self.sql_type, "type": self.type}
        if self.expression is not None:
            d["expression"] = self.expression
        if self.source_sql_type != self.sql_type:
            d["source_sql_type"] = self.source_sql_type
        if self.not_null:
            d["not_null"] = self.not_null
        return d

    @classmethod
    def from_dict(cls, d: dict) -> "ColumnDefinition":
        return cls(
            name=d["name"],
            source_sql_type=d.get("source_sql_type"),
            sql_type=d.get("sql_type"),
            expression=d.get("expression"),
            type_=d.get("type"),
            not_null=d.get("not_null"),
            identity=d.get("identity"),
            encoding=d.get("encoding"),
        )

    @staticmethod
    def from_attribute(attribute, as_is_att_type, cast_needed_att_type, default_att_type):
        """
        Turn a table attribute into a "column" of a table design.

        This adds the generic type and possibly a cast into a supported type.
        """
        for re_att_type, generic_type in as_is_att_type.items():
            if re.match("^" + re_att_type + "$", attribute.sql_type):
                # Keep the type, use no expression, and pick generic type from map.
                mapping_sql_type, mapping_expression, mapping_type = attribute.sql_type, None, generic_type
                break
        else:
<<<<<<< HEAD
            for re_att_type, (
                mapping_sql_type,
                mapping_expression,
                mapping_type,
            ) in cast_needed_att_type.items():
=======
            for re_att_type in cast_needed_att_type:
>>>>>>> 930575ad
                if re.match(re_att_type, attribute.sql_type):
                    # Found tuple with new SQL type, expression and generic type. Rejoice.
                    mapping_sql_type, mapping_expression, mapping_type = cast_needed_att_type[re_att_type]
                    break
            else:
                logger.warning(
                    "Unknown type '{}' of column '{}' (using default)".format(
                        attribute.sql_type, attribute.name
                    )
                )
                mapping_sql_type, mapping_expression, mapping_type = default_att_type

        delimited_name = f'"{attribute.name}"'
        return ColumnDefinition(
            attribute.name,
            attribute.sql_type,
            mapping_sql_type,
            # Replace %s in the column expression by the column name.
            (mapping_expression % delimited_name if mapping_expression else None),
            mapping_type,
            attribute.not_null,
        )


class TableDesign:
    """Placeholder until we turn dict-based table designs into a class."""

    @staticmethod
    def make_item_sorter():
        """
        Return function that allows sorting keys that appear in any "object" (JSON-speak for dict).

        The sort order makes the resulting order of keys easier to digest by humans.

        Input to the sorter is a tuple of (key, value) from turning a dict into a list of items.
        Output (return value) of the sorter is a tuple of (preferred order, key name).
        If a key is not known, it's sorted alphabetically (ignoring case) after all known ones.
        """
        preferred_order = [
            # always (tables, columns, etc.)
            "name",
            "description",
            # only tables
            "source_name",
            "unload_target",
            "depends_on",
            "constraints",
            "attributes",
            "columns",
            # only columns
            "sql_type",
            "type",
            "expression",
            "source_sql_type",
            "not_null",
            "identity",
        ]
        order_lookup = {key: (i, key) for i, key in enumerate(preferred_order)}
        max_index = len(preferred_order)

        def sort_key(item):
            key, value = item
            return order_lookup.get(key, (max_index, key))

        return sort_key

    @staticmethod
    def as_string(table_design: dict) -> str:
        # We use JSON pretty printing because it is prettier than YAML printing.
        return json.dumps(table_design, indent="    ", item_sort_key=TableDesign.make_item_sorter()) + "\n"


# TODO(tom): This uses the "dict" interface, not the TableDesign class.
def diff_table_designs(from_design: dict, to_design: dict, from_file: str, to_file: str) -> str:
    from_lines = TableDesign.as_string(from_design).splitlines(keepends=True)
    to_lines = TableDesign.as_string(to_design).splitlines(keepends=True)
    return "".join(context_diff(from_lines, to_lines, fromfile=from_file, tofile=to_file))<|MERGE_RESOLUTION|>--- conflicted
+++ resolved
@@ -89,15 +89,7 @@
                 mapping_sql_type, mapping_expression, mapping_type = attribute.sql_type, None, generic_type
                 break
         else:
-<<<<<<< HEAD
-            for re_att_type, (
-                mapping_sql_type,
-                mapping_expression,
-                mapping_type,
-            ) in cast_needed_att_type.items():
-=======
             for re_att_type in cast_needed_att_type:
->>>>>>> 930575ad
                 if re.match(re_att_type, attribute.sql_type):
                     # Found tuple with new SQL type, expression and generic type. Rejoice.
                     mapping_sql_type, mapping_expression, mapping_type = cast_needed_att_type[re_att_type]
