--- conflicted
+++ resolved
@@ -1,9 +1,5 @@
 """
-<<<<<<< HEAD
 This script compares events from two ETLs to highlight differences in elapsed times or row counts.
-=======
-This script enables comparing two ETL runs to show differences in elapsed times or row counts.
->>>>>>> 1ed9e2ef
 
 * Pre-requisites
 
