--- conflicted
+++ resolved
@@ -1,11 +1,8 @@
 from setuptools import find_packages, setup
 
-<<<<<<< HEAD
-=======
 ARTHUR_VERSION = "1.27.1"
 
 
->>>>>>> f55a438f
 setup(
     author="Harry's Data Engineering and Analytics Engineering",
     description="ETL code to ferry data from PostgreSQL databases or S3 files to Redshift clusters",
@@ -37,16 +34,6 @@
         "python/scripts/submit_arthur.sh",
         "python/scripts/terminate_emr_cluster.sh",
     ],
-<<<<<<< HEAD
-    entry_points={
-        "console_scripts": [
-            # NB The script must end in ".py" so that spark submit accepts it as a Python script.
-            "arthur.py = etl.commands:run_arg_as_command",
-            "run_tests.py = etl.selftest:run_tests",
-        ]
-    },
-=======
     url="https://github.com/harrystech/arthur-redshift-etl",
     version=ARTHUR_VERSION,
->>>>>>> f55a438f
 )