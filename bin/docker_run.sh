#!/bin/bash

set -o errexit

case "$0" in
    *docker_run.sh|*run_arthur.sh)
        action="run"
        action_description="drop you into a shell"
        ;;
    *docker_deploy.sh|*deploy_with_arthur.sh)
        action="deploy"
        action_description="deploy your data warehouse from a shell"
        ;;
    *docker_upload.sh|*deploy_arthur.sh)
        action="upload"
        action_description="upload your ELT code from a shell (after building the image)"
        ;;
    *run_validation.sh)
        action="validate"
        action_description="install a validation pipeline to run immediately"
        ;;
    *)
        echo "Internal Error: unknown script name!" >&2
        exit 1
        ;;
esac


show_usage_and_exit () {
    cat <<EOF

<<<<<<< HEAD
Usage: `basename $0` [-p aws_profile] [-t tag] [-w] [<config_dir> [<target_env>]]
=======
Usage: `basename $0` [-p aws_profile] [-t image_tag] [<config_dir> [<target_env>]]
>>>>>>> 399530d2

This will $action_description inside a Docker container with Arthur installed and
configured to use <config_dir>.

The <config_dir> defaults to \$DATA_WAREHOUSE_CONFIG.
The <target_env> defaults to \$ARTHUR_DEFAULT_PREFIX (or \$USER if not set).
The optional -p flag lets you use the given profile from your AWS CLI config
within the container. If \$AWS_PROFILE is set, it will be used as a default.
With the -w flag, port 8086 is published to access the HTTP server in the ETL.

You must have built the Docker image with build_arthur.sh before using this script!

EOF
    exit ${1-0}
}

profile="${AWS_PROFILE-}"
tag="latest"
publish_arg=""

config_arg="$DATA_WAREHOUSE_CONFIG"
target_env="${ARTHUR_DEFAULT_PREFIX-$USER}"

# We delayed checking for unset vars until after we've tried to grab the default values.
set -o nounset

while getopts ":hp:t:w" opt; do
    case "$opt" in
      h)
        show_usage_and_exit
        ;;
      p)
        profile="$OPTARG"
        ;;
      t)
        tag="$OPTARG"
        ;;
      w)
        publish_arg="--publish 8086:8086/tcp"
        ;;
      \?)
        echo "Invalid option: -$OPTARG" >&2
        show_usage_and_exit 1
      ;;
    esac
done
shift $((OPTIND -1))

if [[ $# -gt 2 ]]; then
    echo "Wrong number of arguments!" >&2
    show_usage_and_exit 1
elif [[ $# -eq 2 ]]; then
    # Override both, config directory and target prefix.
    config_arg="$1"
    target_env="$2"
elif [[ $# -eq 1 ]]; then
    # Just override target prefix.
    config_arg="$1"
elif [[ -z "$config_arg" ]]; then
    echo "You must set DATA_WAREHOUSE_CONFIG when not specifying the config directory." >&2
    show_usage_and_exit 1
fi


if [[ ! -d "$config_arg" ]]; then
    echo "Bad configuration directory: $config_arg"
    exit 1
fi
config_abs_path=$(\cd "$config_arg" && \pwd)
data_warehouse_path=`dirname "$config_abs_path"`
config_path=`basename "$config_abs_path"`

if [[ -n "$profile" ]]; then
    profile_arg="--env AWS_PROFILE=$profile"
else
    profile_arg=""
fi

# The commands below bind the following directories
#   - the "data warehouse" directory which is the parent of the chosen configuration directory
#   - the '~/.aws' directory which contains the config and credentials needed
#   - the '~/.ssh' directory which contains the keys to login into EMR and EC2 hosts (for interactive shells)
#   - the current directory as `/arthur-redshift-etl` when running a shell, to allow development
# The commands below set these environment variables
#   - DATA_WAREHOUSE_CONFIG so that Arthur finds the configuration files
#   - ARTHUR_DEFAULT_PREFIX to pick the default "environment" (same as S3 prefix)
#   - AWS_PROFILE to pick the right user or role with access to ETL admin privileges
# In case you are running interactively, this also exposes port 8086 for ETL monitoring.

case "$action" in
    run)
        set -o xtrace
        docker run --rm --interactive --tty \
            $publish_arg \
            --volume "$data_warehouse_path":/data-warehouse \
            --volume `pwd`:/arthur-redshift-etl \
            --volume ~/.aws:/root/.aws \
            --volume ~/.ssh:/root/.ssh \
            --env DATA_WAREHOUSE_CONFIG="/data-warehouse/$config_path" \
            --env ARTHUR_DEFAULT_PREFIX="$target_env" \
            $profile_arg \
            "arthur:$tag"
        ;;
    deploy)
        set -o xtrace
        docker run --rm --tty \
            --volume "$data_warehouse_path":/data-warehouse \
            --volume ~/.aws:/root/.aws \
            --env DATA_WAREHOUSE_CONFIG="/data-warehouse/$config_path" \
            --env ARTHUR_DEFAULT_PREFIX="$target_env" \
            $profile_arg \
            "arthur:$tag" \
            /bin/bash -c 'source /tmp/redshift_etl/venv/bin/activate && arthur.py sync --force --deploy'
        ;;
    upload)
        set -o xtrace
        bin/release_version.sh
        docker build --tag "arthur:$tag" .
        # TODO(tom): This needs to be interactive because of the y/n-question from the upload script.
        docker run --rm --interactive --tty \
            --volume "$data_warehouse_path":/data-warehouse \
            --volume ~/.aws:/root/.aws \
            --env DATA_WAREHOUSE_CONFIG="/data-warehouse/$config_path" \
            --env ARTHUR_DEFAULT_PREFIX="$target_env" \
            $profile_arg \
            "arthur:$tag" \
            /bin/bash -c 'source /tmp/redshift_etl/venv/bin/activate && cd /arthur-redshift-etl && ./bin/upload_env.sh'
        ;;
    validate)
        set -o xtrace
        docker run --rm --interactive --tty \
            --volume "$data_warehouse_path":/data-warehouse \
            --volume ~/.aws:/root/.aws \
            --env DATA_WAREHOUSE_CONFIG="/data-warehouse/$config_path" \
            --env ARTHUR_DEFAULT_PREFIX="$target_env" \
            $profile_arg \
            "arthur:$tag" \
            /bin/bash -c 'source /tmp/redshift_etl/venv/bin/activate && install_validation_pipeline.sh'
        ;;
    *)
        echo "Internal Error: unknown action '$action'!" >&2
        exit 1
        ;;
esac<|MERGE_RESOLUTION|>--- conflicted
+++ resolved
@@ -29,11 +29,7 @@
 show_usage_and_exit () {
     cat <<EOF
 
-<<<<<<< HEAD
-Usage: `basename $0` [-p aws_profile] [-t tag] [-w] [<config_dir> [<target_env>]]
-=======
-Usage: `basename $0` [-p aws_profile] [-t image_tag] [<config_dir> [<target_env>]]
->>>>>>> 399530d2
+Usage: `basename $0` [-p aws_profile] [-t image_tag] [-w] [<config_dir> [<target_env>]]
 
 This will $action_description inside a Docker container with Arthur installed and
 configured to use <config_dir>.
